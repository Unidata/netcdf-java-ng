language: java

# Previously, we were seeing a failure in :it:appBeforeIntegrationTest:
#     Process 'command '/usr/lib/jvm/java-8-oracle/bin/java'' finished with non-zero exit value 137
#     No output has been received in the last 10 minutes, this potentially indicates a stalled build or
#     something wrong with the build itself. The build has been terminated.
# This thread indicates that running the job on Travis's container-based infrastructure may be causing resource issues:
#     https://github.com/travis-ci/travis-ci/issues/5582
# Setting sudo to "true" forces the job to run on Travis's standard infrastructure, which seems to fix the problem.
sudo: true

# Need to run on Ubuntu Precise (v12.04.5) until we rebuild netCDF-C for 
# Ubuntu Trusty (v14.04.5), the new Travis default
dist: precise

env:
  global:
    # Must specify libnetcdf location this way; the 'jna.library.path' system property does not work.
    # I believe it's because JNA is smart enough to find libnetcdf using that prop, but then libhdf5 is required.
    # That dependency is searched for by the *OS*, not by JNA, and it knows nothing about 'jna.library.path'.
    # Ordinarily, this wouldn't be a problem because libnetcdf would include an rpath reference to libhdf5, but the
    # binaries were built on a different system than the Travis VMs, so it doesn't work.
    - LD_LIBRARY_PATH="$TRAVIS_BUILD_DIR/travis/lib/ubuntu-12.04.5-amd64"

    # For artifact upload. It's important to use relative paths here; otherwise, the entire absolute path would
    # become part of the S3 URL.
    - TEST_REPORT_DIR="build/reports/allTests"
    - TDS_LOGS_DIR="tds/src/test/content/thredds/logs"
  matrix:
    - TASK="build"
    - TASK="docs"

# Need to run on Ubuntu Precise (v12.04.5) until we rebuild netCDF-C for 
# Ubuntu Trusty (v14.04.5), the new Travis default
dist: precise

addons:
  # See the note in travis/after_script.sh about the environment variables that Travis artifact uploading requires.
  artifacts:
    bucket: unidata-tds
    paths:
      - $TEST_REPORT_DIR
      - $TDS_LOGS_DIR
    target_paths: Travis/$TRAVIS_BRANCH-$TRAVIS_BUILD_NUMBER/$TRAVIS_JOB_NUMBER

<<<<<<< HEAD
jdk:
  - oraclejdk8

before_install:
  - if [[ $TASK == "docs" ]]; then
      gem install asciidoctor coderay;
    fi
=======
  # Workaround for Travis CI issue 7732 causing buffer overflow in OpenJDK7.
  # See https://github.com/travis-ci/travis-ci/issues/5227#issuecomment-165131913
  # Maybe this won't be necessary once we switch dist (above) from precise to trusty?
  hosts:
    - thredds
  hostname: thredds

env:
  global:
    - LD_LIBRARY_PATH=${TRAVIS_BUILD_DIR}/travis/lib/ubuntu-12.04.5-amd64
    - BUILD_IDV=false
>>>>>>> e871a940

# Skip the installation step entirely; we don't need it for Gradle builds.
# https://docs.travis-ci.com/user/customizing-the-build#Skipping-the-Installation-Step
install: true

script:
  - travis/script.sh

after_script:
  - travis/after_script.sh

# See https://docs.travis-ci.com/user/languages/java/#Caching
before_cache:
  - rm -f  $HOME/.gradle/caches/modules-2/modules-2.lock
  - rm -fr $HOME/.gradle/caches/*/plugin-resolution/

cache:
  directories:
    - $HOME/.gradle/caches/
    - $HOME/.gradle/wrapper/<|MERGE_RESOLUTION|>--- conflicted
+++ resolved
@@ -9,7 +9,7 @@
 # Setting sudo to "true" forces the job to run on Travis's standard infrastructure, which seems to fix the problem.
 sudo: true
 
-# Need to run on Ubuntu Precise (v12.04.5) until we rebuild netCDF-C for 
+# Need to run on Ubuntu Precise (v12.04.5) until we rebuild netCDF-C for
 # Ubuntu Trusty (v14.04.5), the new Travis default
 dist: precise
 
@@ -30,7 +30,7 @@
     - TASK="build"
     - TASK="docs"
 
-# Need to run on Ubuntu Precise (v12.04.5) until we rebuild netCDF-C for 
+# Need to run on Ubuntu Precise (v12.04.5) until we rebuild netCDF-C for
 # Ubuntu Trusty (v14.04.5), the new Travis default
 dist: precise
 
@@ -43,7 +43,6 @@
       - $TDS_LOGS_DIR
     target_paths: Travis/$TRAVIS_BRANCH-$TRAVIS_BUILD_NUMBER/$TRAVIS_JOB_NUMBER
 
-<<<<<<< HEAD
 jdk:
   - oraclejdk8
 
@@ -51,19 +50,6 @@
   - if [[ $TASK == "docs" ]]; then
       gem install asciidoctor coderay;
     fi
-=======
-  # Workaround for Travis CI issue 7732 causing buffer overflow in OpenJDK7.
-  # See https://github.com/travis-ci/travis-ci/issues/5227#issuecomment-165131913
-  # Maybe this won't be necessary once we switch dist (above) from precise to trusty?
-  hosts:
-    - thredds
-  hostname: thredds
-
-env:
-  global:
-    - LD_LIBRARY_PATH=${TRAVIS_BUILD_DIR}/travis/lib/ubuntu-12.04.5-amd64
-    - BUILD_IDV=false
->>>>>>> e871a940
 
 # Skip the installation step entirely; we don't need it for Gradle builds.
 # https://docs.travis-ci.com/user/customizing-the-build#Skipping-the-Installation-Step
