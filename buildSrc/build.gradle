--- conflicted
+++ resolved
@@ -31,10 +31,8 @@
         // of the configuration.
         exclude module: "groovy-all"
     }
-    
+
     testCompile libraries["xmlunit-core"]  // For comparing JNLP XML.
-<<<<<<< HEAD
-=======
 }
 
 /*
@@ -100,7 +98,20 @@
     // See org.xml.sax.helpers.XMLReaderFactory.createXMLReader().
     systemProperty "org.xml.sax.driver",
                    "com.sun.org.apache.xerces.internal.parsers.SAXParser"
->>>>>>> 86c09a39
+}
+
+// Configure Jacoco
+// This code duplicates much of coverage.gradle. However, since :buildSrc is a separate build from thredds, it's not
+// appropriate to just apply that build script here (it references properties defined in thredds rootProject).
+// TODO: Can that script be modified so that it can be applied to both projects?
+// TODO: Alternately, can some of that code be moved to classes in :buildSrc? Would we then be able to use those
+// classes in this script?
+
+// The jacoco plugin adds the jacocoTestReport task, but only if the java or groovy plugin is already applied.
+apply plugin: "jacoco"
+
+jacoco {
+    toolVersion = '0.7.5.201505241946'  // The latest version as of 2015-06-26.
 }
 
 /*
