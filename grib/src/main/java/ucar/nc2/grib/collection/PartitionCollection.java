/*
 *
 *  * Copyright 1998-2014 University Corporation for Atmospheric Research/Unidata
 *  *
 *  *  Portions of this software were developed by the Unidata Program at the
 *  *  University Corporation for Atmospheric Research.
 *  *
 *  *  Access and use of this software shall impose the following obligations
 *  *  and understandings on the user. The user is granted the right, without
 *  *  any fee or cost, to use, copy, modify, alter, enhance and distribute
 *  *  this software, and any derivative works thereof, and its supporting
 *  *  documentation for any purpose whatsoever, provided that this entire
 *  *  notice appears in all copies of the software, derivative works and
 *  *  supporting documentation.  Further, UCAR requests that the user credit
 *  *  UCAR/Unidata in any publications that result from the use of this
 *  *  software or in any product that includes this software. The names UCAR
 *  *  and/or Unidata, however, may not be used in any advertising or publicity
 *  *  to endorse or promote any products or commercial entity unless specific
 *  *  written permission is obtained from UCAR/Unidata. The user also
 *  *  understands that UCAR/Unidata is not obligated to provide the user with
 *  *  any support, consulting, training or assistance of any kind with regard
 *  *  to the use, operation and performance of this software nor to provide
 *  *  the user with any updates, revisions, new versions or "bug fixes."
 *  *
 *  *  THIS SOFTWARE IS PROVIDED BY UCAR/UNIDATA "AS IS" AND ANY EXPRESS OR
 *  *  IMPLIED WARRANTIES, INCLUDING, BUT NOT LIMITED TO, THE IMPLIED
 *  *  WARRANTIES OF MERCHANTABILITY AND FITNESS FOR A PARTICULAR PURPOSE ARE
 *  *  DISCLAIMED. IN NO EVENT SHALL UCAR/UNIDATA BE LIABLE FOR ANY SPECIAL,
 *  *  INDIRECT OR CONSEQUENTIAL DAMAGES OR ANY DAMAGES WHATSOEVER RESULTING
 *  *  FROM LOSS OF USE, DATA OR PROFITS, WHETHER IN AN ACTION OF CONTRACT,
 *  *  NEGLIGENCE OR OTHER TORTIOUS ACTION, ARISING OUT OF OR IN CONNECTION
 *  *  WITH THE ACCESS, USE OR PERFORMANCE OF THIS SOFTWARE.
 *
 */

package ucar.nc2.grib.collection;

import thredds.featurecollection.FeatureCollectionConfig;
import thredds.inventory.CollectionUpdateType;
import thredds.inventory.MCollection;
import ucar.coord.CoordinateRuntime;
import ucar.coord.CoordinateTime2D;
import ucar.coord.CoordinateTimeAbstract;
import ucar.nc2.grib.GdsHorizCoordSys;
import ucar.nc2.time.CalendarDate;
import ucar.nc2.time.CalendarPeriod;
import ucar.nc2.util.CancelTask;
import ucar.nc2.util.Misc;
import ucar.nc2.util.cache.FileCacheIF;
import ucar.nc2.util.cache.FileCacheable;
import ucar.nc2.util.cache.FileFactory;
import ucar.coord.Coordinate;
import ucar.nc2.util.cache.SmartArrayInt;
import ucar.unidata.io.RandomAccessFile;
import ucar.unidata.util.StringUtil2;

import java.io.File;
import java.io.FileNotFoundException;
import java.io.IOException;
import java.util.*;

/**
 * Collection of GribCollections or other PartitionCollections, partitioned by reference time.
 *
 * @author John
 * @since 12/7/13
 */
public abstract class PartitionCollection extends GribCollection {
  // object cache for index files - these are opened only as GribCollection
  private static FileCacheIF partitionCache;

  static public void initPartitionCache(int minElementsInMemory, int maxElementsInMemory, int period) {
    partitionCache = new ucar.nc2.util.cache.FileCache("TimePartitionCache", minElementsInMemory, maxElementsInMemory, -1, period);
  }

  static public void initPartitionCache(int minElementsInMemory, int softLimit, int hardLimit, int period) {
    partitionCache = new ucar.nc2.util.cache.FileCache("TimePartitionCache", minElementsInMemory, softLimit, hardLimit, period);
  }

  static public FileCacheIF getPartitionCache() {
    return partitionCache;
  }

  static public void disablePartitionCache() {
    if (null != partitionCache) partitionCache.disable();
    partitionCache = null;
  }

  static private final ucar.nc2.util.cache.FileFactory collectionFactory = new FileFactory() {
    public FileCacheable open(String location, int buffer_size, CancelTask cancelTask, Object iospMessage) throws IOException {
      RandomAccessFile raf = null;
      try {
        raf = new RandomAccessFile(location, "r");
        Partition p = (Partition) iospMessage;
        return GribCdmIndex.openGribCollectionFromIndexFile(raf, p.getConfig(), true, p.getLogger()); // dataOnly
      } catch (Throwable t) {
        if (raf != null)
          raf.close();
        throw t;
      }
    }
  };

  //////////////////////////////////////////////////////////////////////

  static class PartitionForVariable2D {
<<<<<<< HEAD
    int partno, groupno, varno, flag;
    public int ndups, nrecords, missing;
    public float density;
=======
    int partno, groupno, varno; // , flag;     // what the hell is the flag used for ?
    //public int ndups, nrecords, missing;  // optional debugging - remove ? or factor out ??
    //public float density;                 // optional


    PartitionForVariable2D(int partno, int groupno, int varno) {
      this.partno = partno;
      this.groupno = groupno;
      this.varno = varno;
    }
>>>>>>> e11d0f33
  }

  public class VariableIndexPartitioned extends GribCollection.VariableIndex {
    int nparts;
    SmartArrayInt partnoSA;
    SmartArrayInt groupnoSA;
    SmartArrayInt varnoSA;

    // transient
    private List<PartitionForVariable2D> partList; // used only when creating, then discarded in finish LOOK can we put into Builder ??

    VariableIndexPartitioned(GroupGC g, VariableIndex other, int nparts) {
      super(g, other);
      this.nparts = nparts;
    }

    public void setPartitions(List<PartitionCollectionProto.PartitionVariable> pvList) {
      int[] partno = new int[nparts];
      int[] groupno = new int[nparts];
      int[] varno = new int[nparts];
      int count = 0;
      for (PartitionCollectionProto.PartitionVariable part : pvList) {
        partno[count] = part.getPartno();
        groupno[count] = part.getGroupno();
        varno[count] = part.getVarno();
        count++;
      }
      this.partnoSA =  new SmartArrayInt(partno);
      this.groupnoSA =  new SmartArrayInt(groupno);
      this.varnoSA =  new SmartArrayInt(varno);

      partList = null; // GC
    }

    public void finish() {
      if (partList == null) return;  // nothing to do

      int[] partno = new int[nparts];
      int[] groupno = new int[nparts];
      int[] varno = new int[nparts];
      int count = 0;
      for (PartitionForVariable2D part : partList) {
        partno[count] = part.partno;
        groupno[count] = part.groupno;
        varno[count] = part.varno;
        count++;
      }
      this.partnoSA =  new SmartArrayInt(partno);
      this.groupnoSA =  new SmartArrayInt(groupno);
      this.varnoSA =  new SmartArrayInt(varno);

      partList = null; // GC
    }

    // only used by PartitionBuilder, not PartitionBuilderFromIndex
    public void addPartition(int partno, int groupno, int varno) { // }, int flag, int ndups, int nrecords, int missing, float density) {
      if (partList == null) partList = new ArrayList<>(nparts);

      partList.add( new PartitionForVariable2D(partno, groupno, varno));
      //partVar.flag = flag;

      /* track stats in this PartVar
      partVar.density = density;
      partVar.ndups = ndups;
      partVar.missing = missing;
      partVar.nrecords = nrecords;

      // keep overall stats for this variable
      this.ndups += partVar.ndups;
      this.missing += partVar.missing;
      this.nrecords += partVar.nrecords;  */

      // this.partList.add(partVar);
    }

    /* public void addPartition(int partno, int groupno, int varno) { // , int flag, VariableIndex vi) {
      addPartition(partno, groupno, varno); // , flag, vi.ndups, vi.nrecords, vi.missing, vi.density);
    } */

   // public void addPartition(PartitionForVariable2D pv) {
   //   addPartition(pv.partno, pv.groupno, pv.varno); // , pv.flag, pv.ndups, pv.nrecords, pv.missing, pv.density);
   // }

    //public Iterable<PartitionForVariable2D> getPartitionsForVariable() {
   //   return partList;
   // }

    public PartitionForVariable2D getPartitionForVariable2D(int idx) {
      return new PartitionForVariable2D(partnoSA.get(idx), groupnoSA.get(idx), varnoSA.get(idx));
    }

    @Override
    public String toStringComplete() {
      Formatter sb = new Formatter();
      sb.format("VariableIndexPartitioned%n");
      sb.format(" partno=");
      this.partnoSA.show(sb);
      sb.format("%n groupno=");
      this.groupnoSA.show(sb);
      sb.format("%n varno=");
      this.varnoSA.show(sb);
      //sb.format("%n flags=");
      //for (PartitionForVariable2D partVar : partList)
      //  sb.format("%d,", partVar.flag);
      sb.format("%n");
      int count = 0;
      sb.format("     %7s %3s %3s %6s %3s%n", "N", "dups", "Miss", "density", "partition");
      // int totalN = 0, totalDups = 0, totalMiss = 0;
      for (int i=0; i<nparts; i++) {
        int partWant = this.partnoSA.get(i);
        Partition part = partitions.get(partWant);
        sb.format("   %2d: %7d %s%n", count++, partWant, part.getFilename());
        //sb.format("   %2d: %7d %3d %3d   %6.2f   %d %s%n", count++, partVar.nrecords, partVar.ndups, partVar.missing, partVar.density, partVar.partno, part.getFilename());
        //totalN += partVar.nrecords;
        //totalDups += partVar.ndups;
        //totalMiss += partVar.missing;
      }
      //sb.format("total: %4d %3d %3d %n", totalN, totalDups, totalMiss);
      sb.format("%n");
      sb.format("totalSize = %4d density=%6.2f%n", this.totalSize, this.density);

      sb.format(super.toStringComplete());
      return sb.toString();
    }


    public void show(Formatter f) {
      if (twot != null)
        twot.showMissing(f);

      if (time2runtime != null) {
        Coordinate run = getCoordinate(Coordinate.Type.runtime);
        Coordinate tcoord = getCoordinate(Coordinate.Type.time);
        if (tcoord == null) tcoord = getCoordinate(Coordinate.Type.timeIntv);
        CoordinateTimeAbstract time = (CoordinateTimeAbstract) tcoord;
        CalendarDate ref = time.getRefDate();
        CalendarPeriod.Field unit = time.getTimeUnit().getField();

        f.format("time2runtime: %n");
        int count = 0;
        for (int idx : time2runtime) {
          if (idx == 0) {
            f.format(" %2d: MISSING%n", count);
            count++;
            continue;
          }
          Object val = time.getValue(count);
          f.format(" %2d: %s -> %2d (%s)", count, val, idx-1, run.getValue(idx-1));
          if (val instanceof Integer) {
            int valI = (Integer) val;
            f.format(" == %s ", ref.add((double) valI, unit));
          }
          f.format(" %n");
          count++;
        }
        f.format("%n");
      }
    }

    // doesnt work because not threadsafe
    public void cleanup() throws IOException {
      // TimePartition.this.cleanup(); LOOK!!
    }

    ///////////////////////////////////////////////////////////////////

    /**
     * find the data record for a request
     *
     * @param indexWanted the source index request, excluding x and y
     * @return DataRecord pointing to where the data is
     * @throws IOException
     */
    DataRecord getDataRecord(int[] indexWanted) throws IOException {

      if (GribIosp.debugRead) System.out.printf("%nPartitionCollection.getDataRecord index wanted = (%s) on %s isTwod=%s%n", Misc.showInts(indexWanted), indexFilename, group.isTwod);

      // find the runtime index
      int firstIndex = indexWanted[0];
      int runIdx = group.isTwod ? firstIndex : time2runtime[firstIndex] - 1; // time2runtime is for oneD
      if (GribIosp.debugRead && !group.isTwod) System.out.printf("  firstIndex = %d time2runtime[firstIndex]=%d %n", firstIndex, runIdx);
      if (runIdx < 0) {
        return null; // LOOK why is this possible?
      }

       // find the partition by matching run coordinate with master runtime
      CoordinateRuntime runtime = (CoordinateRuntime) getCoordinate(Coordinate.Type.runtime);
      Object val = runtime.getValue(runIdx);
      int masterIdx = masterRuntime.getIndex(val);
      int partno = run2part[masterIdx];
      if (GribIosp.debugRead) System.out.printf("  runCoord = %s masterRuntime.getIndex(runCoord)=%d partition=%d %n", val, masterIdx, partno);
      if (partno < 0) {
        return null; // missing
      }

      // find the 2D vi in that partition
      GribCollection.VariableIndex compVindex2D = getVindex2D(partno); // the 2D component variable in the partno partition
      if (compVindex2D == null) return null; // missing
      if (GribIosp.debugRead) System.out.printf("  compVindex2D = %s%n", compVindex2D.toStringFrom());

      if (isPartitionOfPartitions) {
        VariableIndexPartitioned compVindex2Dp = (VariableIndexPartitioned) compVindex2D;
        return getDataRecordPofP(indexWanted, compVindex2Dp);
      }

      // translate to coordinates in vindex
      int[] sourceIndex = group.isTwod ? translateIndex2D(indexWanted, compVindex2D) : translateIndex1D(indexWanted, compVindex2D);
      if (sourceIndex == null) return null; // missing
      GribCollection.Record record = compVindex2D.getSparseArray().getContent(sourceIndex);
      if (record == null) {
        return null;
        // compVindex2D.getSparseArray().getContent(sourceIndex); // debug
      }

      if (GribIosp.debugRead) System.out.printf("  result success: partno=%d fileno=%d %n", partno, record.fileno);
      return new DataRecord(PartitionCollection.this, partno, compVindex2D.group.getGdsHorizCoordSys(), record.fileno, record.pos, record.bmsPos, record.scanMode);
    }

    /**
     * find DataRecord in a PofP
     * @param indexWanted index into this PoP
     * @param compVindex2Dp 2D variable from the desired partition; may be PofP or PofGC
     * @return desired record to be read, from the GC
     * @throws IOException
     */
    private DataRecord getDataRecordPofP(int[] indexWanted, VariableIndexPartitioned compVindex2Dp) throws IOException {
      if (group.isTwod) {
        // corresponding index into compVindex2Dp
        int[] indexWantedP = translateIndex2D(indexWanted, compVindex2Dp);
        if (GribIosp.debugRead) System.out.printf("  (2D) getDataRecordPofP= %s %n", Misc.showInts(indexWantedP));
        return compVindex2Dp.getDataRecord(indexWantedP);
      } else {
        int[] indexWantedP = translateIndex1D(indexWanted, compVindex2Dp);
        if (GribIosp.debugRead) System.out.printf("  (1D) getDataRecordPofP= %s %n", Misc.showInts(indexWantedP));
        if (indexWantedP == null) return null;
        return compVindex2Dp.getDataRecord(indexWantedP);
      }
    }


    /* private int getPartition2D(int runtimeIdx) {
      return group.run2part[runtimeIdx];
    }

    private int getPartition1D(int timeIdx) {
      int runtimeIdx = time2runtime[timeIdx];
      if (runtimeIdx == 0) return -1;  // 0 = missing
      return group.run2part[runtimeIdx - 1];
    } */

    /**
     * Get VariableIndex (2D) for this partition
     *
     * @param partno partition number
     * @return VariableIndex or null if not exists
     * @throws IOException
     */
    private GribCollection.VariableIndex getVindex2D(int partno) throws IOException {
      // at this point, we need to instantiate the Partition and the vindex.records
      // the 2D vip for this variable
      VariableIndexPartitioned vip =  isPartitionOfPartitions ?
        (PartitionCollection.VariableIndexPartitioned) getVariable2DByHash(group.horizCoordSys, cdmHash) :
        this;

      PartitionForVariable2D partVar;
      int idx = vip.partnoSA.findIdx(partno);
      if (idx >= 0 && idx < vip.nparts)
        partVar = vip.getPartitionForVariable2D(idx);
      else {
        if (GribIosp.debugRead) System.out.printf("  cant find partition=%d in vip=%s%n", partno, vip);
        return null;
      }

      Partition p = getPartition(partno);
      try (GribCollection gc = p.getGribCollection()) { // ensure that its read in try-with
        Dataset ds = gc.getDatasetCanonical(); // always references the twoD or GC dataset
        // the group and variable index may vary across partitions
        GroupGC g = ds.groups.get(partVar.groupno);
        GribCollection.VariableIndex vindex = g.variList.get(partVar.varno);
        vindex.readRecords();
        return vindex;
      }  // LOOK opening the file here, and then again to read the data. partition cache helps i guess but we could do better i think.
    }

    /**
     * translate index in VariableIndexPartitioned to corresponding index in one of its component VariableIndex
     * by matching coordinate values. The 1D (Best) case.
     *
     * @param wholeIndex index in VariableIndexPartitioned
     * @param compVindex2D     component 2D VariableIndex
     * @return corresponding index in compVindex2D, or null if missing
     */
    private int[] translateIndex1D(int[] wholeIndex, GribCollection.VariableIndex compVindex2D) {
      int[] result = new int[wholeIndex.length + 1];

      // figure out the runtime
      int timeIdx = wholeIndex[0];
      int runtimeIdxWhole = time2runtime[timeIdx] - 1;  // 1-based; runtime Index into master runtime
      int runtimeIdxPart = matchCoordinate(getCoordinate(0), runtimeIdxWhole, compVindex2D.getCoordinate(0));
      if (runtimeIdxPart < 0)
        return null;
      result[0] = runtimeIdxPart;

      // figure out the time and any other dimensions
      int countDim = 0;
      while (countDim < wholeIndex.length) {
        int idx = wholeIndex[countDim];
        Coordinate compCoord = compVindex2D.getCoordinate(countDim + 1);
        Coordinate wholeCoord1D = getCoordinate(countDim + 1);
        int resultIdx;
        if (compCoord.getType() == Coordinate.Type.time2D) {
          CoordinateTime2D compCoord2D = (CoordinateTime2D) compCoord; // of the component
          CoordinateTimeAbstract wholeCoord1Dtime = (CoordinateTimeAbstract) wholeCoord1D;
          Object wholeVal = wholeCoord1D.getValue(idx);
          resultIdx = compCoord2D.matchTimeCoordinate(runtimeIdxPart, wholeVal, wholeCoord1Dtime.getRefDate());
          if (resultIdx < 0)
            resultIdx = compCoord2D.matchTimeCoordinate(runtimeIdxPart, wholeVal, wholeCoord1Dtime.getRefDate()); // debug

        } else {
          resultIdx = matchCoordinate(wholeCoord1D, idx, compCoord);
          if (resultIdx < 0)
            resultIdx = matchCoordinate(wholeCoord1D, idx, compCoord); // debug
        }
        if (resultIdx < 0) {
          logger.info("Couldnt match coordinates ({}) for variable {}", Misc.showInts(wholeIndex), compVindex2D.toStringShort());
          return null;
        }
        result[countDim + 1] = resultIdx;
        countDim++;
      }

      return result;
    }

    /**
     * Given the index in the whole (indexWhole), translate to index in component (compVindex2D) by matching the coordinate values
     * @param wholeIndex    index in the whole
     * @param compVindex2D  want index in here
     * @return  index into  compVindex2D
     */
    private int[] translateIndex2D(int[] wholeIndex, GribCollection.VariableIndex compVindex2D) {
      int[] result = new int[wholeIndex.length];
      int countDim = 0;

      // special case for 2D time
      CoordinateTime2D compTime2D = (CoordinateTime2D) compVindex2D.getCoordinate(Coordinate.Type.time2D);
      if (compTime2D != null) {
        CoordinateTime2D time2D = (CoordinateTime2D) getCoordinate(Coordinate.Type.time2D);
        CoordinateTime2D.Time2D want = time2D.getOrgValue(wholeIndex[0], wholeIndex[1], GribIosp.debugRead);
        if (GribIosp.debugRead) System.out.printf("  translateIndex2D[runIdx=%d, timeIdx=%d] in componentVar coords = (%s,%s) %n",
                wholeIndex[0], wholeIndex[1], (want == null) ? "null" : want.getRun(), want);
        if (want == null) return null;
        if (!compTime2D.getIndex(want, result)) // sets the first 2 indices - run and time
          return null; // missing data
        countDim = 2;
      }

      // the remaining dimensions, if any
      while (countDim < wholeIndex.length) {
        int idx = wholeIndex[countDim];
        int resultIdx = matchCoordinate(getCoordinate(countDim), idx, compVindex2D.getCoordinate(countDim));
        if (GribIosp.debugRead) System.out.printf("  translateIndex2D[idx=%d] resultIdx= %d %n", idx, resultIdx);
        if (resultIdx < 0) {
          // matchCoordinate(getCoordinate(countDim), idx, compVindex2D.getCoordinate(countDim)); // debug
          return null;
        }
        result[countDim] = resultIdx;
        countDim++;
      }

      return result;
    }

    private int matchCoordinate(Coordinate whole, int wholeIdx, Coordinate part) {
      Object val = whole.getValue(wholeIdx);
      if (val == null)
        return -1;
      return part.getIndex(val);
    }

  }

  class DataRecord extends GribIosp.DataRecord {
    PartitionCollection usePartition;
    int partno; // partition index in usePartition

    DataRecord(PartitionCollection usePartition, int partno, GdsHorizCoordSys hcs, int fileno, long drsPos, long bmsPos, int scanMode) {
      super(-1, fileno, drsPos, bmsPos, scanMode, hcs);
      this.usePartition = usePartition;
      this.partno = partno;
    }

    @Override
    public int compareTo(GribIosp.DataRecord o) {
      DataRecord op = (DataRecord) o;
      int rp = usePartition.getName().compareTo(op.usePartition.getName());
      if (rp != 0) return rp;
      int r = Misc.compare(partno, op.partno);
      if (r != 0) return r;
      r = Misc.compare(fileno, o.fileno);
      if (r != 0) return r;
      return Misc.compare(dataPos, o.dataPos);
    }

    public boolean usesSameFile(DataRecord o) {
      if (o == null) return false;
      int rp = usePartition.getName().compareTo(o.usePartition.getName());
      if (rp != 0) return false;
      int r = Misc.compare(partno, o.partno);
      if (r != 0) return false;
      r = Misc.compare(fileno, o.fileno);
      if (r != 0) return false;
      return true;
    }

    // debugging
    public void show() throws IOException {
      String dataFilename = usePartition.getFilename(partno, fileno);
      System.out.printf(" **DataReader partno=%d fileno=%d filename=%s datapos=%d%n", partno, fileno, dataFilename, dataPos);
    }

  }

  //////////////////////////////////////////////////////////////////////////////////////////

  // wrapper around a GribCollection
  public class Partition implements Comparable<Partition> {
    private final String name, directory;
    private final String filename;
    private long lastModified;
    private boolean isBad;

    // temporary storage while building - do not use - must call getGribCollection()()
    // GribCollection gc;

    // constructor from ncx
    public Partition(String name, String filename, long lastModified, String directory) {
      this.name = name;
      this.filename = filename; // grib collection ncx
      this.lastModified = lastModified;
      this.directory = directory;
    }

    public String getName() {
      return name;
    }

    public String getFilename() {
      return filename;
    }

    public String getDirectory() {
      return directory;
    }

    public long getLastModified() {
      return lastModified;
    }

    public boolean isBad() {
      return isBad;
    }

    public void setBad(boolean isBad) {
      this.isBad = isBad;
    }

    public boolean isGrib1() {
      return isGrib1;         // in GribCollection
    }

    public FeatureCollectionConfig getConfig() {
      return config;   // in GribCollection
    }

    public org.slf4j.Logger getLogger() {
      return logger;          // in TimePartition
    }

    // null if it came from the index
    public MCollection getDcm() {
      return dcm;            // in GribCollection
    }

    public String getIndexFilenameInCache() {
      File file = new File(directory, filename);
      File existingFile = GribCollection.getExistingFileOrCache( file.getPath());
      if (existingFile == null) {
        // try reletive to index file
        File parent = getIndexParentFile();
        if (parent == null) return null;
        existingFile = new File(parent, filename);
        //System.out.printf("try reletive file = %s%n", existingFile);
        if (!existingFile.exists()) return null;
      }
      return existingFile.getPath();
    }

    // acquire or construct GribCollection - caller must call gc.close() when done
    public GribCollection getGribCollection() throws IOException {
      GribCollection result;
      String path = getIndexFilenameInCache();
      if (path == null) {
        if (GribIosp.debugIndexOnly) {  // we are running in debug mode where we only have the indices, not the data files
          // tricky: substitute the current root
          File orgParentDir = new File(directory);
          File currentFile = new File(PartitionCollection.this.indexFilename);
          File currentParent = currentFile.getParentFile();
          File currentParentWithDir = new File(currentParent, orgParentDir.getName());
          File nestedIndex = isPartitionOfPartitions ? new File(currentParentWithDir, filename) : new File(currentParent, filename); // JMJ
          path = nestedIndex.getPath();
        } else {
          throw new FileNotFoundException("No index filename for partition= "+this.toString());
        }
      }

      if (partitionCache != null) {                     // FileFactory factory, Object hashKey, String location, int buffer_size, CancelTask cancelTask, Object spiObject
        result = (GribCollection) partitionCache.acquire(collectionFactory, path, path, -1, null, this);
      } else {
        result = (GribCollection) collectionFactory.open(path, -1, null, this);
      }
      return result;
    }

    @Override
    public int compareTo(Partition o) {
      return name.compareTo(o.name);
    }

    @Override
    public String toString() {
      return "Partition{" +
              "dcm=" + dcm +
              ", name='" + name + '\'' +
              ", directory='" + directory + '\'' +
              ", filename='" + filename + '\'' +
              ", lastModified='" + CalendarDate.of(lastModified) + '\'' +
              ", isBad=" + isBad +
              '}';
    }

    /////////////////////////////////////////////
    // only used during creation of index
    private MCollection dcm;

    // constructor from a MCollection object
    public Partition(MCollection dcm) {
      this.dcm = dcm;
      this.name = dcm.getCollectionName();
      this.lastModified = dcm.getLastModified();
      this.directory = StringUtil2.replace(dcm.getRoot(), '\\', "/");

      String indexFilename = StringUtil2.replace(dcm.getIndexFilename(), '\\', "/");
      if (indexFilename.startsWith(directory)) {
        indexFilename = indexFilename.substring(directory.length());
        if (indexFilename.startsWith("/")) indexFilename = indexFilename.substring(1);
      }
      filename = indexFilename;

      FeatureCollectionConfig config = (FeatureCollectionConfig) dcm.getAuxInfo(FeatureCollectionConfig.AUX_CONFIG);
      if (config == null)
        logger.warn("HEY Partition missing a FeatureCollectionConfig {}", dcm);
    }

    public GribCollection makeGribCollection(CollectionUpdateType force) throws IOException {
      // LOOK CLOSE if (gc != null) return gc;
      return GribCdmIndex.openGribCollectionFromMCollection(isGrib1, dcm, force, null, logger); // caller must close
    }
  }

  ///////////////////////////////////////////////////////////////////////////////////////////////////////////////////

  protected final org.slf4j.Logger logger;
  protected List<Partition> partitions;

  public boolean isPartitionOfPartitions() {
    return isPartitionOfPartitions;
  }

  protected boolean isPartitionOfPartitions;

  int[] run2part;   // masterRuntime.length; which partition to use for masterRuntime i

  public static int countPC;

  protected PartitionCollection(String name, File directory, FeatureCollectionConfig config, boolean isGrib1, org.slf4j.Logger logger) {
    super(name, directory, config, isGrib1);
    this.logger = logger;
    this.partitions = new ArrayList<>();
    this.datasets = new ArrayList<>();
    countPC++;
  }

  public VariableIndex getVariable2DByHash(HorizCoordSys hcs, int cdmHash) {
    GribCollection.Dataset ds2d = getDataset2D();
    if (ds2d == null) return null;
    for (GroupGC groupHcs : ds2d.getGroups())
      if (groupHcs.horizCoordSys == hcs)
        return groupHcs.findVariableByHash(cdmHash);
    return null;
  }

  private GribCollection.Dataset getDataset2D() {
    for (GribCollection.Dataset ds : datasets)
      if (ds.isTwoD()) return ds;
    return null;
  }

  /**
   * Use partition names as the file names
   */
  @Override
  public List<String> getFilenames() {
    List<String> result = new ArrayList<>();
    for (Partition p : getPartitions()) {
      if (p.isBad()) continue;
      result.add(p.getIndexFilenameInCache());
    }
    return result;
  }

  public Partition addPartition(String name, String filename, long lastModified, String directory) {
    Partition partition = new Partition(name, filename, lastModified, directory);
    partitions.add(partition);
    return partition;
  }

  public void addPartition(MCollection dcm) {
    Partition partition = new Partition(dcm);
    partitions.add(partition);
  }


  public void sortPartitions() {
    Collections.sort(partitions);
    partitions = Collections.unmodifiableList(partitions);
  }

  ///////////////////////////////////////////////////////////////////////////////////////////////////

  // construct - going to write index

  /**
   * Create a VariableIndexPartitioned
   *
   * @param group  new  VariableIndexPartitioned is in this group
   * @param from   copy info from here
   * @param nparts size of partition list
   * @return a new VariableIndexPartitioned
   */
  public VariableIndexPartitioned makeVariableIndexPartitioned(GroupGC group, GribCollection.VariableIndex from, int nparts) {
    VariableIndexPartitioned vip = new VariableIndexPartitioned(group, from, nparts);
    group.addVariable(vip);

    if (from instanceof VariableIndexPartitioned && !isPartitionOfPartitions) {
      VariableIndexPartitioned vipFrom = (VariableIndexPartitioned) from;
      for (int i=0; i<vipFrom.nparts; i++)
        vip.addPartition(vipFrom.partnoSA.get(i), vipFrom.groupnoSA.get(i), vipFrom.varnoSA.get(i)); // LOOK we dont know if vipFrom has been finished
    }

    return vip;
  }

  public Iterable<Partition> getPartitions() {
    return partitions;
  }

  public Partition getPartition(int idx) {
    return partitions.get(idx);
  }

  public Partition getPartitionByName(String name) {
    for (Partition p : partitions)
      if (p.name.equalsIgnoreCase(name)) return p;
    return null;
  }

  public int getPartitionSize() {
     return partitions.size();
   }

   public List<Partition> getPartitionsSorted() {
    List<Partition> c = new ArrayList<>(partitions);
    Collections.sort(c);
    if (!this.config.gribConfig.filesSortIncreasing) {
      Collections.reverse(c);
    }
    return c;
  }

  public void removePartition(Partition p) {
    partitions.remove(p);
  }

  // return open GC
  public GribCollection getLatestGribCollection(List<String> paths) throws IOException {
    Partition last = partitions.get(partitions.size()-1);
    paths.add(last.getName());

    GribCollection gc = last.getGribCollection();
    if (gc instanceof PartitionCollection) {
      try {
        PartitionCollection pc = (PartitionCollection) gc;
        GribCollection result = pc.getLatestGribCollection(paths);
        return result;
      } finally {
        gc.close();  // make sure its closed even on exception
      }
    } else {
      return gc;
    }

  }

  public void showIndex(Formatter f) {
    super.showIndex(f);

    int count = 0;
    f.format("isPartitionOfPartitions=%s%n", isPartitionOfPartitions);
    f.format("Partitions%n");
    for (Partition p :  getPartitions())
      f.format("%d:  %s%n", count++, p);
    f.format("%n");

    if (run2part == null) f.format("run2part null%n");
    else {
      f.format(" master runtime -> partition %n");
      count = 0;
      for (CalendarDate cd : masterRuntime.getRuntimesSorted()) {
        int partno =  run2part[count];
        Partition part = getPartition(partno);
        f.format(" %d:  %s -> part %3d %s%n", count, cd, run2part[count],  part);
        count++;
      }
      f.format("%n");
    }

  }

  //////////////////////////////////////////////////////////////////////////////////////////////////
  // stuff for Iosp

  public RandomAccessFile getRaf(int partno, int fileno) throws IOException {
    Partition part = getPartition(partno);
    try (GribCollection gc = part.getGribCollection()) {  // LOOK this closes the GC.ncx2
      return gc.getDataRaf(fileno);
    }
  }

  // debugging
  public String getFilename(int partno, int fileno) throws IOException {
    Partition part = getPartition(partno);
    try (GribCollection gc = part.getGribCollection()) {  // LOOK this closes the GC.ncx2
      return gc.getFilename(fileno);
    }
  }

  /* public void close() throws java.io.IOException {
    assert (objCache == null);
    super.close();
  }  */

  /* no longer will be used
  public void delete() throws java.io.IOException {
    // remove any partitions from the cache
    if (partitionCache != null) {
      for (Partition tp : partitions) {
        partitionCache.remove(tp.indexFilename);
      }
    }
    close();
  }  */

}<|MERGE_RESOLUTION|>--- conflicted
+++ resolved
@@ -104,11 +104,6 @@
   //////////////////////////////////////////////////////////////////////
 
   static class PartitionForVariable2D {
-<<<<<<< HEAD
-    int partno, groupno, varno, flag;
-    public int ndups, nrecords, missing;
-    public float density;
-=======
     int partno, groupno, varno; // , flag;     // what the hell is the flag used for ?
     //public int ndups, nrecords, missing;  // optional debugging - remove ? or factor out ??
     //public float density;                 // optional
@@ -119,7 +114,6 @@
       this.groupno = groupno;
       this.varno = varno;
     }
->>>>>>> e11d0f33
   }
 
   public class VariableIndexPartitioned extends GribCollection.VariableIndex {
