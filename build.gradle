--- conflicted
+++ resolved
@@ -1,4 +1,3 @@
-<<<<<<< HEAD
 allprojects {
     // Matches Maven's "project.groupId". Used in MANIFEST.MF for "Implementation-Vendor-Id".
     group = "edu.ucar"
@@ -38,7 +37,7 @@
 
     internalProjects = allprojects.findAll { it.path in [
             ':dap4', ':dap4:d4tests', ':dap4:d4ts', ':opendap:dtswar',
-            ':it', ':cdm-test',
+            ':it', ':cdm-test', ':testUtil'
     ] }
     publishedProjects = allprojects - internalProjects      // Includes root project.
 }
@@ -69,77 +68,4 @@
 
 // Order dependency: publishing.gradle creates publications for artifacts created in fatJars.gradle.
 apply from: "$rootDir/gradle/fatJars.gradle"
-apply from: "$rootDir/gradle/publishing.gradle"
-=======
-allprojects {
-    // Matches Maven's "project.groupId". Used in MANIFEST.MF for "Implementation-Vendor-Id".
-    group = "edu.ucar"
-    // Matches Maven's "project.version". Used in MANIFEST.MF for "Implementation-Version".
-    version = '4.6.6-SNAPSHOT'
-    // Eventually, we'll stop appending "SNAPSHOT" to our versions and just use this.
-    status = 'development'
-}
-
-// Matches Maven's "project.description".
-description = "The Unidata THREDDS project includes the netCDF-Java library (aka CDM) " +
-        "and the THREDDS Data Server (TDS)."
-
-import java.text.SimpleDateFormat
-
-// These will be inherited by subprojects: http://goo.gl/5mvqf7
-// After declaration, they should NOT be referred to using the "ext" namespace, instead preferring e.g.
-// "project.title" or simply "title": http://stackoverflow.com/questions/14530901
-// That way, the property will be robustly resolved, as described here: http://goo.gl/UBq0en
-// Otherwise, only the one specific ExtraPropertiesExtension will be searched.
-ext {
-    // Matches Maven's "project.name". Used in MANIFEST.MF for "Implementation-Title".
-    title = "Parent THREDDS and CDM modules"
-
-    // Matches Maven's "project.organization.name". Used in MANIFEST.MF for "Implementation-Vendor".
-    vendor = "UCAR/Unidata"
-
-    // Matches Maven's "project.url". Used in MANIFEST.MF for "Implementation-URL".
-    url = "http://www.unidata.ucar.edu/software/thredds/current/netcdf-java/documentation.htm"
-
-    SimpleDateFormat iso_8601_format = new SimpleDateFormat("yyyy-MM-dd'T'HH:mm:ssZ")
-    buildTimestamp = iso_8601_format.format(new Date())
-
-    // Project groups:
-    nonJavaProjects = allprojects.findAll { it.path in [ ':', ':dap4', ':ncIdv' ] }
-    javaProjects = allprojects - nonJavaProjects
-
-    internalProjects = allprojects.findAll { it.path in [
-            ':dap4', ':dap4:d4tests', ':dap4:d4ts', ':dap4:d4tswar', ':opendap:dtswar',
-            ':ncIdv', ':it', ':cdm-test', ':testUtil'
-    ] }
-    publishedProjects = allprojects - internalProjects      // Includes root project.
-}
-
-// Due to a Gradle limitation, we cannot externalize this buildscript block into a script plugin. However, we can
-// exploit the fact that dependencies specified in a parent's buildscript block are visible to all children.
-// Thus, as long as we declare all plugins here, no child needs its own buildscript block. See http://goo.gl/2y3KhZ.
-buildscript {
-    apply from: "$rootDir/gradle/dependencies.gradle"
-
-    repositories {
-        jcenter()
-    }
-    dependencies {
-        classpath libraries["gretty"]
-        classpath libraries["shadow"]
-        classpath libraries["coveralls-gradle-plugin"]
-        classpath libraries["gradle-extra-configurations-plugin"]
-    }
-}
-
-apply from: "$rootDir/gradle/dependencies.gradle"
-
-apply from: "$rootDir/gradle/testing.gradle"
-apply from: "$rootDir/gradle/java.gradle"
-apply from: "$rootDir/gradle/coverage.gradle"
-apply from: "$rootDir/gradle/archiving.gradle"
-
-// Order dependency: publishing.gradle creates publications for artifacts created in fatJars.gradle.
-apply from: "$rootDir/gradle/fatJars.gradle"
-apply from: "$rootDir/gradle/publishing.gradle"
->>>>>>> a08ffa02
+apply from: "$rootDir/gradle/publishing.gradle"