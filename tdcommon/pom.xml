<?xml version="1.0" encoding="UTF-8"?>
<project xmlns="http://maven.apache.org/POM/4.0.0" xmlns:xsi="http://www.w3.org/2001/XMLSchema-instance" xsi:schemaLocation="http://maven.apache.org/POM/4.0.0 http://maven.apache.org/maven-v4_0_0.xsd">
  <modelVersion>4.0.0</modelVersion>

  <parent>
    <groupId>edu.ucar</groupId>
    <artifactId>thredds-parent</artifactId>
    <version>4.6.0-SNAPSHOT</version>
  </parent>

  <artifactId>tdcommon</artifactId>
  <packaging>jar</packaging>
  <name>server common utilities</name>

  <dependencies>
    <dependency>
      <groupId>${project.groupId}</groupId>
      <artifactId>cdm</artifactId>
    </dependency>

<<<<<<< HEAD
    <!-- Required for reading THREDDS, NcML, BUFR, HDF-EOS, NEXRAD2, OPeNDAP files. -->
=======
    <dependency>
       <groupId>edu.ucar</groupId>
       <artifactId>grib</artifactId>
     </dependency>

    <!-- logging -->
>>>>>>> 674ba219
    <dependency>
      <groupId>org.jdom</groupId>
      <artifactId>jdom2</artifactId>
    </dependency>

    <!-- spring -->
    <dependency>
      <groupId>org.springframework</groupId>
      <artifactId>spring-core</artifactId>
    </dependency>

    <!--~~~~~~~~~~~~~~~~~~~~~~~~~~~~~~~~~~~~ Logging ~~~~~~~~~~~~~~~~~~~~~~~~~~~~~~~~~~~~-->
    <dependency>
      <groupId>org.slf4j</groupId>
      <artifactId>slf4j-api</artifactId>
    </dependency>

    <dependency>
      <groupId>org.apache.logging.log4j</groupId>
      <artifactId>log4j-api</artifactId>
    </dependency>

    <dependency>
      <groupId>org.apache.logging.log4j</groupId>
      <artifactId>log4j-core</artifactId>
      <scope>compile</scope>
    </dependency>

    <dependency>
      <groupId>org.slf4j</groupId>
      <artifactId>jcl-over-slf4j</artifactId>
    </dependency>
  </dependencies>
</project><|MERGE_RESOLUTION|>--- conflicted
+++ resolved
@@ -18,16 +18,12 @@
       <artifactId>cdm</artifactId>
     </dependency>
 
-<<<<<<< HEAD
-    <!-- Required for reading THREDDS, NcML, BUFR, HDF-EOS, NEXRAD2, OPeNDAP files. -->
-=======
     <dependency>
        <groupId>edu.ucar</groupId>
        <artifactId>grib</artifactId>
      </dependency>
 
     <!-- logging -->
->>>>>>> 674ba219
     <dependency>
       <groupId>org.jdom</groupId>
       <artifactId>jdom2</artifactId>
