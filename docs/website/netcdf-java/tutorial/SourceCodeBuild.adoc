:source-highlighter: coderay
[[threddsDocs]]


:stylesheet: ../../tds/tutorial/tutorial_adoc.css
:linkcss:

= Building THREDDS from source code

== Assembly

THREDDS source code is hosted on link:https://github.com/Unidata/thredds[GitHub], and—as of v4.6.1—we use
link:https://gradle.org/[Gradle] to build it. Ant and Maven builds are no longer supported.
THREDDS includes the NetCDF-Java client libraries, the TDS server, the TDM indexer, and other related packages.
To build, you need link:https://git-scm.com/[Git] and
link:http://www.oracle.com/technetwork/java/javase/downloads/index.html[JDK 7+] installed.

First, clone the THREDDS repository from Github:
----
git clone git://github.com/Unidata/thredds.git thredds
----

You'll have a new folder named `thredds` in your working directory. Change into it:
----
cd thredds
----

By default, the current branch head is set to `master`, which is our main development branch.
If you'd like to build a released version instead—v4.6.2, for example—you'll need to checkout that version:
----
git checkout v4.6.2
----

Next, use the link:https://docs.gradle.org/current/userguide/gradle_wrapper.html[Gradle wrapper]
to execute the `assemble` task:
----
./gradlew assemble
----

There will be various artifacts within the `<subproject>/build/libs/` subdirectories. For example, the TDS WAR file
will be in `tds/build/libs/`. The link:http://stackoverflow.com/questions/11947037/what-is-an-uber-jar[uber jars],
such as toolsUI.jar and netcdfAll.jar, will be found in `build/libs/`.

== Publishing

NetCDF-Java is comprised of several modules, many of which you can use within your own projects, as described
<<<<<<< HEAD
<<../reference/BuildDependencies#,here>>. At Unidata, we publish the artifacts that those modules generate to
our link:https://artifacts.unidata.ucar.edu/index.html#view-repositories[Nexus repository].
=======
link:../reference/BuildDependencies.html[here]. At Unidata, we publish the artifacts that those modules generate to
our link:https://artifacts.unidata.ucar.edu[Nexus repository].
>>>>>>> ba0766be

However, it may happen that you need artifacts for the in-development version of THREDDS, which we usually don't
upload to Nexus. Never fear: you can build them yourself and publish them to your local Maven repository!
----
git checkout master
./gradlew publishToMavenLocal
----

You will find the artifacts in `~/.m2/repository/edu/ucar/`. If you're building your projects using Maven, artifacts
in your local repo will be preferred over remote ones by default; you don't have to do any additional configuration
in order for them to be picked up. If you're building with Gradle, you'll need to do
link:https://docs.gradle.org/current/userguide/dependency_management.html#sub:maven_local[a little more work].<|MERGE_RESOLUTION|>--- conflicted
+++ resolved
@@ -44,13 +44,8 @@
 == Publishing
 
 NetCDF-Java is comprised of several modules, many of which you can use within your own projects, as described
-<<<<<<< HEAD
 <<../reference/BuildDependencies#,here>>. At Unidata, we publish the artifacts that those modules generate to
-our link:https://artifacts.unidata.ucar.edu/index.html#view-repositories[Nexus repository].
-=======
-link:../reference/BuildDependencies.html[here]. At Unidata, we publish the artifacts that those modules generate to
 our link:https://artifacts.unidata.ucar.edu[Nexus repository].
->>>>>>> ba0766be
 
 However, it may happen that you need artifacts for the in-development version of THREDDS, which we usually don't
 upload to Nexus. Never fear: you can build them yourself and publish them to your local Maven repository!
