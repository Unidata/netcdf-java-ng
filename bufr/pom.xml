<?xml version="1.0" encoding="UTF-8"?>
<project xmlns="http://maven.apache.org/POM/4.0.0" xmlns:xsi="http://www.w3.org/2001/XMLSchema-instance" xsi:schemaLocation="http://maven.apache.org/POM/4.0.0 http://maven.apache.org/maven-v4_0_0.xsd">
  <modelVersion>4.0.0</modelVersion>

  <parent>
    <groupId>edu.ucar</groupId>
    <artifactId>thredds-parent</artifactId>
<<<<<<< HEAD
    <version>4.5.0-SNAPSHOT</version>
=======
    <version>4.4.2-SNAPSHOT</version>
>>>>>>> 3f489926
  </parent>

  <!-- ===========================================================
           Module Description
       =========================================================== -->
  <!-- groupId>edu.ucar</groupId-->
  <artifactId>bufr</artifactId>
  <packaging>jar</packaging>
  <name>BUFR IOSP</name>
  <description>
    Reading BUFR files with the NetCDF-java library.
  </description>
  <url>http://www.unidata.ucar.edu/software/netcdf-java/</url>

  <developers>
    <developer>
      <name>John Caron</name>
      <organization>UCAR/UNIDATA</organization>
      <organizationUrl>http://www.unidata.ucar.edu/</organizationUrl>
      <roles>
        <role>Java Developer</role>
      </roles>
    </developer>
  </developers>

  <!-- ===========================================================
           Dependencies
       =========================================================== -->

  <dependencies>
    <dependency>
      <groupId>edu.ucar</groupId>
      <artifactId>cdm</artifactId>
    </dependency>

    <dependency>
      <groupId>org.jdom</groupId>
      <artifactId>jdom2</artifactId>
    </dependency>

    <dependency>
      <groupId>org.slf4j</groupId>
      <artifactId>slf4j-api</artifactId>
    </dependency>

    <dependency>
      <groupId>net.jcip</groupId>
      <artifactId>jcip-annotations</artifactId>
    </dependency>

    <dependency>
       <groupId>com.lexicalscope.jewelcli</groupId>
       <artifactId>jewelcli</artifactId>
     </dependency>

    <dependency>
      <groupId>edu.ucar</groupId>
      <artifactId>cdm</artifactId>
      <type>test-jar</type>
      <scope>test</scope>
    </dependency>

    <dependency>
      <groupId>org.slf4j</groupId>
      <artifactId>slf4j-jdk14</artifactId>
      <scope>test</scope>
    </dependency>

  </dependencies>

  <build>
    <testSourceDirectory>src/test/java</testSourceDirectory>
    <!-- resources>
      <resource>
        <directory>src/main/resources</directory>
        <includes>
          <include>resources/**</include>
          <include>META-INF/services/**</include>
        </includes>
      </resource>
    </resources -->

    <plugins>
      <plugin>
        <groupId>org.apache.maven.plugins</groupId>
        <artifactId>maven-surefire-plugin</artifactId>
        <configuration>
          <skip>${skipTests}</skip>
        	<testFailureIgnore>true</testFailureIgnore>
          <includes>
            <include>ucar/nc2/iosp/bufr/Test*.java</include>
          </includes>
        </configuration>
      </plugin>

    </plugins>

  </build>


</project><|MERGE_RESOLUTION|>--- conflicted
+++ resolved
@@ -5,11 +5,7 @@
   <parent>
     <groupId>edu.ucar</groupId>
     <artifactId>thredds-parent</artifactId>
-<<<<<<< HEAD
-    <version>4.5.0-SNAPSHOT</version>
-=======
     <version>4.4.2-SNAPSHOT</version>
->>>>>>> 3f489926
   </parent>
 
   <!-- ===========================================================
