--- conflicted
+++ resolved
@@ -28,11 +28,7 @@
 
         when: 'Acquire and close dataset 4 times'
         (1..4).each {
-<<<<<<< HEAD
             NetcdfDataset.acquireDataset(DatasetUrl.findDatasetUrl(location), true, null).close()
-=======
-            NetcdfDataset.acquireDataset(TestDir.cdmLocalTestDataDir + "jan.nc", null).close()
->>>>>>> 2e44f2d9
         }
 
         and: 'Query cache stats'
