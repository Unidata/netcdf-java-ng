<<<<<<< HEAD
/*
 * Copyright 1998-2009 University Corporation for Atmospheric Research/Unidata
 *
 * Portions of this software were developed by the Unidata Program at the
 * University Corporation for Atmospheric Research.
 *
 * Access and use of this software shall impose the following obligations
 * and understandings on the user. The user is granted the right, without
 * any fee or cost, to use, copy, modify, alter, enhance and distribute
 * this software, and any derivative works thereof, and its supporting
 * documentation for any purpose whatsoever, provided that this entire
 * notice appears in all copies of the software, derivative works and
 * supporting documentation.  Further, UCAR requests that the user credit
 * UCAR/Unidata in any publications that result from the use of this
 * software or in any product that includes this software. The names UCAR
 * and/or Unidata, however, may not be used in any advertising or publicity
 * to endorse or promote any products or commercial entity unless specific
 * written permission is obtained from UCAR/Unidata. The user also
 * understands that UCAR/Unidata is not obligated to provide the user with
 * any support, consulting, training or assistance of any kind with regard
 * to the use, operation and performance of this software nor to provide
 * the user with any updates, revisions, new versions or "bug fixes."
 *
 * THIS SOFTWARE IS PROVIDED BY UCAR/UNIDATA "AS IS" AND ANY EXPRESS OR
 * IMPLIED WARRANTIES, INCLUDING, BUT NOT LIMITED TO, THE IMPLIED
 * WARRANTIES OF MERCHANTABILITY AND FITNESS FOR A PARTICULAR PURPOSE ARE
 * DISCLAIMED. IN NO EVENT SHALL UCAR/UNIDATA BE LIABLE FOR ANY SPECIAL,
 * INDIRECT OR CONSEQUENTIAL DAMAGES OR ANY DAMAGES WHATSOEVER RESULTING
 * FROM LOSS OF USE, DATA OR PROFITS, WHETHER IN AN ACTION OF CONTRACT,
 * NEGLIGENCE OR OTHER TORTIOUS ACTION, ARISING OUT OF OR IN CONNECTION
 * WITH THE ACCESS, USE OR PERFORMANCE OF THIS SOFTWARE.
 */
package ucar.nc2;

import ucar.ma2.*;
import ucar.nc2.dataset.NetcdfDataset;
import ucar.nc2.util.CancelTask;
import ucar.nc2.util.URLnaming;
import ucar.nc2.util.Indent;
import ucar.unidata.util.StringUtil2;

import java.io.*;
import java.util.StringTokenizer;
import java.util.List;
import java.util.Formatter;
import java.nio.charset.Charset;
import java.nio.ByteBuffer;

/**
 * Print contents of an existing netCDF file, using a Writer.
 * <p/>
 * A difference with ncdump is that the nesting of multidimensional array data is represented by nested brackets,
 * so the output is not legal CDL that can be used as input for ncgen. Also, the default is header only (-h)
 *
 * @author caron
 * @since Nov 4, 2007
 */

public class NCdumpW {
  private static String usage = "usage: NCdumpW <filename> [-cdl | -ncml] [-c | -vall] [-v varName1;varName2;..] [-v varName(0:1,:,12)]\n";

  public enum WantValues {
    none, coordsOnly, all
  }

  /**
   * Print netcdf "header only" in CDL.
   *
   * @param fileName open this file
   * @param out      print to this Writer
   * @return true if successful
   * @throws java.io.IOException on write error
   */
  public static boolean printHeader(String fileName, Writer out) throws java.io.IOException {
    return print(fileName, out, false, false, false, false, null, null);
  }

  /**
   * print NcML representation of this netcdf file, showing coordinate variable data.
   *
   * @param fileName open this file
   * @param out      print to this Writer
   * @return true if successful
   * @throws java.io.IOException on write error
   */
  public static boolean printNcML(String fileName, Writer out) throws java.io.IOException {
    return print(fileName, out, false, true, true, false, null, null);
  }

  /**
   * NCdump that parses a command string, using default options.
   * Usage:
   * <pre>NCdump filename [-ncml] [-c | -vall] [-v varName;...]</pre>
   *
   * @param command command string
   * @param out     send output here
   * @return true if successful
   * @throws java.io.IOException on write error
   */
  public static boolean print(String command, Writer out) throws java.io.IOException {
    return print(command, out, null);
  }

  /**
   * ncdump that parses a command string.
   * Usage:
   * <pre>NCdump filename [-ncml] [-c | -vall] [-v varName;...]</pre>
   *
   * @param command command string
   * @param out     send output here
   * @param ct      allow task to be cancelled; may be null.
   * @return true if successful
   * @throws java.io.IOException on write error
   */
  public static boolean print(String command, Writer out, ucar.nc2.util.CancelTask ct) throws java.io.IOException {

    // pull out the filename from the command
    String filename;
    StringTokenizer stoke = new StringTokenizer(command);
    if (stoke.hasMoreTokens())
      filename = stoke.nextToken();
    else {
      out.write(usage);
      return false;
    }

    NetcdfFile nc = null;
    try {
        //nc = NetcdfFile.open(filename, ct);
        nc = NetcdfDataset.openFile(filename, ct);

      // the rest of the command
      int pos = command.indexOf(filename);
      command = command.substring(pos + filename.length());
      return print(nc, command, out, ct);

    } catch (java.io.FileNotFoundException e) {
      out.write("file not found= ");
      out.write(filename);
      return false;

    } finally {
      if (nc != null) nc.close();
      out.flush();
    }

  }

  /**
   * ncdump, parsing command string, file already open.
   *
   * @param nc      apply command to this file
   * @param command : command string
   * @param out     send output here
   * @param ct      allow task to be cancelled; may be null.
   * @return true if successful
   * @throws java.io.IOException on write error
   */
  public static boolean print(NetcdfFile nc, String command, Writer out, ucar.nc2.util.CancelTask ct) throws java.io.IOException {

    WantValues showValues = WantValues.none;
    boolean ncml = false;
    boolean strict = false;
    String varNames = null;

    if (command != null) {
      StringTokenizer stoke = new StringTokenizer(command);

      while (stoke.hasMoreTokens()) {
        String toke = stoke.nextToken();
        if (toke.equalsIgnoreCase("-help")) {
          out.write(usage);
          out.write('\n');
          return true;
        }
        if (toke.equalsIgnoreCase("-vall"))
          showValues = WantValues.all;
        if (toke.equalsIgnoreCase("-c") && (showValues == WantValues.none))
          showValues = WantValues.coordsOnly;
        if (toke.equalsIgnoreCase("-ncml"))
          ncml = true;
        if (toke.equalsIgnoreCase("-cdl"))
          strict = true;
        if (toke.equalsIgnoreCase("-v") && stoke.hasMoreTokens())
          varNames = stoke.nextToken();
      }
    }

    return print(nc, out, showValues, ncml, strict, varNames, ct);
  }

  /**
   * ncdump-like print of netcdf file.
   *
   * @param filename   NetcdfFile to open
   * @param out        print to this stream
   * @param showAll    dump all variable data
   * @param showCoords only print header and coordinate variables
   * @param ncml       print NcML representation (other arguments are ignored)
   * @param strict     print strict CDL representation
   * @param varNames   semicolon delimited list of variables whose data should be printed
   * @param ct         allow task to be cancelled; may be null.
   * @return true if successful
   * @throws java.io.IOException on write error
   */
  public static boolean print(String filename, Writer out, boolean showAll, boolean showCoords,
                              boolean ncml, boolean strict, String varNames, ucar.nc2.util.CancelTask ct) throws java.io.IOException {

    NetcdfFile nc = null;
    try {
      //nc = NetcdfFileCache.acquire(fileName, ct);
      nc = NetcdfFile.open(filename, ct);
      return print(nc, out, showAll, showCoords, ncml, strict, varNames, ct);

    } catch (java.io.FileNotFoundException e) {
      out.write("file not found= ");
      out.write(filename);
      out.flush();
      return false;

    } finally {
      if (nc != null) nc.close();
    }

  }

  /**
   * ncdump-like print of netcdf file.
   *
   * @param nc         already opened NetcdfFile
   * @param out        print to this stream
   * @param showAll    dump all variable data
   * @param showCoords only print header and coordinate variables
   * @param ncml       print NcML representation (other arguments are ignored)
   * @param strict     print strict CDL representation
   * @param varNames   semicolon delimited list of variables whose data should be printed. May have
   *                   Fortran90 like selector: eg varName(1:2,*,2)
   * @param ct         allow task to be cancelled; may be null.
   * @return true if successful
   * @throws java.io.IOException on write error
   */
  public static boolean print(NetcdfFile nc, Writer out, boolean showAll, boolean showCoords,
                              boolean ncml, boolean strict, String varNames, ucar.nc2.util.CancelTask ct) throws java.io.IOException {

    WantValues showValues = WantValues.none;
    if (showAll)
      showValues = WantValues.all;
    else if (showCoords)
      showValues = WantValues.coordsOnly;

    return print(nc, out, showValues, ncml, strict, varNames, ct);
  }

  ///////////////////////////////////////////////////////////////////////////////////////////////////////
  // heres where the work is done

  /**
   * ncdump-like print of netcdf file.
   *
   * @param nc         already opened NetcdfFile
   * @param out        print to this stream
   * @param showValues do you want the variable values printed?
   * @param ncml       print NcML representation (other arguments are ignored)
   * @param strict     print strict CDL representation
   * @param varNames   semicolon delimited list of variables whose data should be printed. May have
   *                   Fortran90 like selector: eg varName(1:2,*,2)
   * @param ct         allow task to be cancelled; may be null.
   * @return true if successful
   * @throws java.io.IOException on write error
   */
  public static boolean print(NetcdfFile nc, Writer out, WantValues showValues,
                              boolean ncml, boolean strict, String varNames, ucar.nc2.util.CancelTask ct) throws java.io.IOException {

    boolean headerOnly = (showValues == WantValues.none) && (varNames == null);

    try {

      if (ncml)
        writeNcML(nc, out, showValues, null); // output schema in NcML
      else if (headerOnly)
        nc.writeCDL(new PrintWriter(out), strict); // output schema in CDL form (like ncdump)
      else {
        PrintWriter ps = new PrintWriter(out);
        nc.toStringStart(ps, strict);
        ps.print(" data:\n");

        if (showValues == WantValues.all) { // dump all data
          for (Variable v : nc.getVariables()) {
            printArray(v.read(), v.getFullName(), ps, ct);
            if (ct != null && ct.isCancel()) return false;
          }
        } else if (showValues == WantValues.coordsOnly) { // dump coordVars
          for (Variable v : nc.getVariables()) {
            if (v.isCoordinateVariable())
              printArray(v.read(), v.getFullName(), ps, ct);
            if (ct != null && ct.isCancel()) return false;
          }
        }

        if ((showValues != WantValues.all) && (varNames != null)) { // dump the list of variables
          StringTokenizer stoke = new StringTokenizer(varNames, ";");
          while (stoke.hasMoreTokens()) {
            String varSubset = stoke.nextToken(); // variable name and optionally a subset

            if (varSubset.indexOf('(') >= 0) { // has a selector
              Array data = nc.readSection(varSubset);
              printArray(data, varSubset, ps, ct);

            } else {   // do entire variable
              Variable v = nc.findVariable(varSubset);
              if (v == null) {
                ps.print(" cant find variable: " + varSubset + "\n   " + usage);
                continue;
              }
              // dont print coord vars if they are already printed
              if ((showValues != WantValues.coordsOnly) || v.isCoordinateVariable())
                printArray(v.read(), v.getFullName(), ps, ct);
            }
            if (ct != null && ct.isCancel()) return false;
          }
        }

        nc.toStringEnd(ps);
      }

    } catch (Exception e) {
      e.printStackTrace();
      out.write(e.getMessage());
      out.flush();
      return false;
    }

    out.flush();
    return true;
  }


  /**
   * Print all the data of the given Variable.
   *
   * @param v  variable to print
   * @param ct allow task to be cancelled; may be null.
   * @return String result
   * @throws java.io.IOException on write error
   */
  static public String printVariableData(VariableIF v, ucar.nc2.util.CancelTask ct) throws IOException {
    Array data = v.read();
    /* try {
      data = v.isMemberOfStructure() ? v.readAllStructures(null, true) : v.read();
    }
    catch (InvalidRangeException ex) {
      return ex.getMessage();
    } */

    StringWriter writer = new StringWriter(10000);
    printArray(data, v.getFullName(), new PrintWriter(writer), ct);
    return writer.toString();
  }

  /**
   * Print a section of the data of the given Variable.
   *
   * @param v           variable to print
   * @param sectionSpec string specification
   * @param ct          allow task to be cancelled; may be null.
   * @return String result formatted data ouptut
   * @throws IOException           on write error
   * @throws InvalidRangeException is specified section doesnt match variable shape
   */
  static public String printVariableDataSection(Variable v, String sectionSpec, ucar.nc2.util.CancelTask ct) throws IOException, InvalidRangeException {
    Array data = v.read(sectionSpec);

    StringWriter writer = new StringWriter(20000);
    printArray(data, v.getFullName(), new PrintWriter(writer), ct);
    return writer.toString();
  }

  /**
   * Print the data array.
   *
   * @param array data to print.
   * @param name  title the output.
   * @param out   send output here.
   * @param ct    allow task to be cancelled; may be null.
   * @throws java.io.IOException on read error
   */
  static public void printArray(Array array, String name, PrintWriter out, CancelTask ct) throws IOException {
    printArray(array, name, null, out, new Indent(2), ct, true);
    out.flush();
  }

  static public String printArray(Array array, String name, CancelTask ct) throws IOException {
    CharArrayWriter carray = new CharArrayWriter(100000);
    PrintWriter pw = new PrintWriter(carray);
    printArray(array, name, null, pw, new Indent(2), ct, true);
    return carray.toString();
  }

  static private void printArray(Array array, String name, String units, PrintWriter out, Indent ilev, CancelTask ct, boolean printSeq) throws IOException {
    if (ct != null && ct.isCancel()) return;

    if (name != null) out.print(ilev + name + " =");
    ilev.incr();

    if (array == null) {
      out.println("null array for " + name);
      ilev.decr();
      // throw new IllegalArgumentException("null array for " + name);
      return;
    }

    if ((array instanceof ArrayChar) && (array.getRank() > 0)) {
      printStringArray(out, (ArrayChar) array, ilev, ct);

    } else if (array.getElementType() == String.class) {
      if (!(array instanceof ArrayObject))
        System.out.printf("HEY!%n");
      printStringArray(out, (ArrayObject) array, ilev, ct);

    } else if (array instanceof ArraySequence) {
      if (printSeq) printSequence(out, (ArraySequence) array, ilev, ct);

    } else if (array instanceof ArrayStructure) {
      if (array.getSize() == 1)
        printStructureData(out, (StructureData) array.getObject(array.getIndex()), ilev, ct);
      else
        printStructureDataArray(out, (ArrayStructure) array, ilev, ct);

    } else if (array instanceof ArrayObject) {
      printVariableArray(out, (ArrayObject) array, ilev, ct);

    } else if (array.getElementType() == ByteBuffer.class) {
      array.resetLocalIterator();
      while (array.hasNext()) {
        printByteBuffer(out, (ByteBuffer) array.next(), ilev);
        out.println(",");
        if (ct != null && ct.isCancel()) return;
      }
    } else {
      printArray(array, out, ilev, ct);
    }

    if (units != null)
      out.print(" " + units);
    out.print("\n");
    ilev.decr();
    out.flush();
  }

  static private void printArray(Array ma, PrintWriter out, Indent indent, CancelTask ct) {
    if (ct != null && ct.isCancel()) return;

    int rank = ma.getRank();
    Index ima = ma.getIndex();

    // scalar
    if (rank == 0) {
      out.print(ma.getObject(ima).toString());
      return;
    }

    int[] dims = ma.getShape();
    int last = dims[0];

    out.print("\n" + indent + "{");

    if ((rank == 1) && (ma.getElementType() != StructureData.class)) {
      for (int ii = 0; ii < last; ii++) {
        out.print(ma.getObject(ima.set(ii)).toString());
        if (ii != last - 1) out.print(", ");
        if (ct != null && ct.isCancel()) return;
      }
      out.print("}");
      return;
    }

    indent.incr();
    for (int ii = 0; ii < last; ii++) {
      Array slice = ma.slice(0, ii);
      printArray(slice, out, indent, ct);
      if (ii != last - 1) out.print(",");
      if (ct != null && ct.isCancel()) return;
    }
    indent.decr();

    out.print("\n" + indent + "}");
  }

  static void printStringArray(PrintWriter out, ArrayChar ma, Indent indent, ucar.nc2.util.CancelTask ct) {
    if (ct != null && ct.isCancel()) return;

    int rank = ma.getRank();

    if (rank == 1) {
      out.print("  \"" + ma.getString() + "\"");
      return;
    }

    if (rank == 2) {
      boolean first = true;
      ArrayChar.StringIterator iter = ma.getStringIterator();
      while (iter.hasNext()) {
        if (!first) out.print(", ");
        out.print("\"" + iter.next() + "\"");
        first = false;
        if (ct != null && ct.isCancel()) return;
      }
      return;
    }

    int[] dims = ma.getShape();
    int last = dims[0];

    out.print("\n" + indent + "{");
    indent.incr();
    for (int ii = 0; ii < last; ii++) {
      ArrayChar slice = (ArrayChar) ma.slice(0, ii);
      printStringArray(out, slice, indent, ct);
      if (ii != last - 1) out.print(",");
      if (ct != null && ct.isCancel()) return;
    }
    indent.decr();

    out.print("\n" + indent + "}");
  }

  private static void printByteBuffer(PrintWriter out, ByteBuffer bb, Indent indent) {
    out.print(indent + "0x");
    int last = bb.limit() - 1;
    for (int i = 0; i <= last; i++) {
      out.printf("%02x", bb.get(i));
    }
  }

  static void printStringArray(PrintWriter out, ArrayObject ma, Indent indent, ucar.nc2.util.CancelTask ct) {
    if (ct != null && ct.isCancel()) return;

    int rank = ma.getRank();
    Index ima = ma.getIndex();

    if (rank == 0) {
      out.print("  \"" + ma.getObject(ima) + "\"");
      return;
    }

    if (rank == 1) {
      boolean first = true;
      for (int i = 0; i < ma.getSize(); i++) {
        if (!first) out.print(", ");
        out.print("  \"" + ma.getObject(ima.set(i)) + "\"");
        first = false;
      }
      return;
    }

    int[] dims = ma.getShape();
    int last = dims[0];

    out.print("\n" + indent + "{");
    indent.incr();
    for (int ii = 0; ii < last; ii++) {
      ArrayObject slice = (ArrayObject) ma.slice(0, ii);
      printStringArray(out, slice, indent, ct);
      if (ii != last - 1) out.print(",");
      //out.print("\n");
    }
    indent.decr();

    out.print("\n" + indent + "}");
  }

  static private void printStructureDataArray(PrintWriter out, ArrayStructure array, Indent indent,
                                              ucar.nc2.util.CancelTask ct) throws IOException {
    StructureDataIterator sdataIter = array.getStructureDataIterator();
    int count = 0;
    try {
      while (sdataIter.hasNext()) {
        StructureData sdata = sdataIter.next();
        out.println("\n" + indent + "{");
        printStructureData(out, sdata, indent, ct);
        //ilev.setIndentLevel(saveIndent);
        out.print(indent + "} " + sdata.getName() + "(" + count + ")");
        if (ct != null && ct.isCancel()) return;
        count++;
      }
    } finally {
      sdataIter.finish();
    }
  }

  static private void printVariableArray(PrintWriter out, ArrayObject array, Indent indent, CancelTask ct) throws IOException {
    out.println("\n" + indent + "{");
    indent.incr();
    IndexIterator iter = array.getIndexIterator();
    while (iter.hasNext()) {
      Array data = (Array) iter.next();
      printArray(data, out, indent, ct);
    }
    indent.decr();
    out.print(indent + "}");
  }


  static private void printSequence(PrintWriter out, ArraySequence seq, Indent indent, CancelTask ct) throws IOException {
    StructureDataIterator iter = seq.getStructureDataIterator();
    try {
      while (iter.hasNext()) {
        StructureData sdata = iter.next();
        out.println("\n" + indent + "{");
        printStructureData(out, sdata, indent, ct);
        out.print(indent + "} " + sdata.getName());
        if (ct != null && ct.isCancel()) return;
      }
    } finally {
      iter.finish();
    }
  }

  /**
   * Print contents of a StructureData.
   *
   * @param out   send output here.
   * @param sdata StructureData to print.
   * @throws java.io.IOException on read error
   */
  static public void printStructureData(PrintWriter out, StructureData sdata) throws IOException {
    printStructureData(out, sdata, new Indent(2), null);
    out.flush();
  }

  static private void printStructureData(PrintWriter out, StructureData sdata, Indent indent, CancelTask ct) throws IOException {
    indent.incr();
    for (StructureMembers.Member m : sdata.getMembers()) {
      Array sdataArray = sdata.getArray(m);
      printArray(sdataArray, m.getName(), m.getUnitsString(), out, indent, ct, false);
      if (ct != null && ct.isCancel()) return;
    }
    indent.decr();
  }

  /**
   * Print array as undifferentiated sequence of values.
   *
   * @param ma  any Array except ArrayStructure
   * @param out print to here
   */
  static public void printArray(Array ma, PrintWriter out) {
    ma.resetLocalIterator();
    while (ma.hasNext()) {
      out.print(ma.next());
      out.print(' ');
    }
  }

  static public void printArray(Array ma) {
    PrintWriter out = new PrintWriter(System.out);
    printArray(ma, out);
    out.flush();
  }

  static public String toString(Array ma) throws IOException {
    return printArray(ma, "", null);
  }

  //////////////////////////////////////////////////////////////////////////////////////
  // standard NCML writing.

  /**
   * Write the NcML representation for a file.
   * Note that ucar.nc2.dataset.NcMLWriter has a JDOM implementation, for complete NcML.
   * This method implements only the "core" NcML for plain ole netcdf files.
   *
   * @param ncfile     write NcML for this file
   * @param os         write to this Writer. Must be using UTF-8 encoding (where applicable)
   * @param showCoords show coordinate variable values.
   * @param uri        use this for the url attribute; if null use getLocation(). // ??
   * @throws IOException on write error
   */
  static public void writeNcML(NetcdfFile ncfile, java.io.Writer os, boolean showCoords, String uri) throws IOException {
    writeNcML(ncfile, os, showCoords ? WantValues.coordsOnly : WantValues.none, uri);
  }

  static public void writeNcML(NetcdfFile ncfile, java.io.Writer os, WantValues showValues, String uri) throws IOException {
    writeNcML(ncfile, new Formatter(os), showValues, uri);
  }

  static public void writeNcML(NetcdfFile ncfile, Formatter out, WantValues showValues, String uri) throws IOException {
    out.format("<?xml version='1.0' encoding='UTF-8'?>%n");
    out.format("<netcdf xmlns='http://www.unidata.ucar.edu/namespaces/netcdf/ncml-2.2'%n");

    if (uri != null)
      out.format("    location='%s' >%n%n", StringUtil2.quoteXmlAttribute(uri));
    else
      out.format("    location='%s' >%n%n", StringUtil2.quoteXmlAttribute(URLnaming.canonicalizeWrite(ncfile.getLocation())));

    if (ncfile.getId() != null)
      out.format("    id='%s'%n", StringUtil2.quoteXmlAttribute(ncfile.getId()));
    if (ncfile.getTitle() != null)
      out.format("    title='%s'%n", StringUtil2.quoteXmlAttribute(ncfile.getTitle()));

    writeNcMLGroup(ncfile, ncfile.getRootGroup(), out, new Indent(2), showValues);

    out.format("</netcdf>%n");
    out.flush();
  }

  static public void writeNcMLVariable(Variable v, Formatter out) throws IOException {
    if (v instanceof Structure) {
      writeNcMLStructure((Structure) v, out, new Indent(2), WantValues.none);
    } else {
      writeNcMLVariable(v, out, new Indent(2), WantValues.none);
    }
  }


  static private void writeNcMLGroup(NetcdfFile ncfile, Group g, Formatter out, Indent indent, WantValues showValues) throws IOException {
    if (g != ncfile.getRootGroup())
      out.format("%s<group name='%s' >%n", indent, StringUtil2.quoteXmlAttribute(g.getShortName()));
    indent.incr();

    List<Dimension> dimList = g.getDimensions();
    for (Dimension dim : dimList) {
      out.format("%s<dimension name='%s' length='%s'", indent, StringUtil2.quoteXmlAttribute(dim.getName()), dim.getLength());
      if (dim.isUnlimited())
        out.format(" isUnlimited='true'");
      out.format(" />%n");
    }
    if (dimList.size() > 0)
      out.format("%n");

    List<Attribute> attList = g.getAttributes();
    for (Attribute att : attList) {
      writeNcMLAtt(att, out, indent);
    }
    if (attList.size() > 0)
      out.format("%n");

    for (Variable v : g.getVariables()) {
      if (v instanceof Structure) {
        writeNcMLStructure((Structure) v, out, indent, showValues);
      } else {
        writeNcMLVariable(v, out, indent, showValues);
      }
    }

    // nested groups
    List groupList = g.getGroups();
    for (int i = 0; i < groupList.size(); i++) {
      if (i > 0) out.format("%n");
      Group nested = (Group) groupList.get(i);
      writeNcMLGroup(ncfile, nested, out, indent, showValues);
    }

    indent.decr();

    if (g != ncfile.getRootGroup()) {
      out.format("%s</group>%n", indent);
    }
  }

  static private void writeNcMLStructure(Structure s, Formatter out, Indent indent, WantValues showValues) throws IOException {
    out.format("%s<structure name='%s", indent, StringUtil2.quoteXmlAttribute(s.getShortName()));

    // any dimensions?
    if (s.getRank() > 0) {
      writeNcMLDimension(s, out);
    }
    out.format(">%n");

    indent.incr();

    List<Attribute> attList = s.getAttributes();
    for (Attribute att : attList) {
      writeNcMLAtt(att, out, indent);
    }
    if (attList.size() > 0)
      out.format("%n");

    List<Variable> varList = s.getVariables();
    for (Variable v : varList) {
      writeNcMLVariable(v, out, indent, showValues);
    }

    indent.decr();

    out.format("%s</structure>%n", indent);
  }

  static private void writeNcMLVariable(Variable v, Formatter out, Indent indent, WantValues showValues) throws IOException {
    out.format("%s<variable name='%s' type='%s'", indent, StringUtil2.quoteXmlAttribute(v.getShortName()), v.getDataType());

    // any dimensions (scalers must skip this attribute) ?
    if (v.getRank() > 0) {
      writeNcMLDimension(v, out);
    }

    indent.incr();

    boolean closed = false;

    // any attributes ?
    java.util.List<Attribute> atts = v.getAttributes();
    if (atts.size() > 0) {
      out.format(" >\n");
      closed = true;
      for (Attribute att : atts) {
        writeNcMLAtt(att, out, indent);
      }
    }

    // print data ?
    if ((showValues == WantValues.all) ||
            ((showValues == WantValues.coordsOnly) && v.isCoordinateVariable())) {
      if (!closed) {
        out.format(" >\n");
        closed = true;
      }
      writeNcMLValues(v, out, indent);
    }

    indent.decr();

    // close variable element
    if (!closed)
      out.format(" />\n");
    else {
      out.format("%s</variable>%n", indent);
    }

  }

  // LOOK anon dimensions

  static private void writeNcMLDimension(Variable v, Formatter out) {
    out.format(" shape='");
    java.util.List<Dimension> dims = v.getDimensions();
    for (int j = 0; j < dims.size(); j++) {
      Dimension dim = dims.get(j);
      if (j != 0)
        out.format(" ");
      if (dim.isShared())
        out.format("%s", StringUtil2.quoteXmlAttribute(dim.getName()));
      else
        out.format("%d", dim.getLength());
    }
    out.format("'");
  }

  @SuppressWarnings({"ObjectToString"})
  static private void writeNcMLAtt(Attribute att, Formatter out, Indent indent) {
    out.format("%s<attribute name='%s' value='", indent, StringUtil2.quoteXmlAttribute(att.getName()));
    if (att.isString()) {
      for (int i = 0; i < att.getLength(); i++) {
        if (i > 0) out.format("\\, "); // ??
        out.format("%s", StringUtil2.quoteXmlAttribute(att.getStringValue(i)));
      }
    } else {
      for (int i = 0; i < att.getLength(); i++) {
        if (i > 0) out.format(" ");
        out.format("%s ", att.getNumericValue(i));
      }
      out.format("' type='%s", att.getDataType());
    }
    out.format("' />\n");
  }

  static private void writeNcMLValues(Variable v, Formatter out, Indent indent) throws IOException {
    Array data = v.read();
    int width = formatValues(indent + "<values>", out, 0, indent);

    IndexIterator ii = data.getIndexIterator();
    while (ii.hasNext())
      width = formatValues(ii.next() + " ", out, width, indent);
    formatValues("</values>\n", out, width, indent);
  }

  static private int formatValues(String s, Formatter out, int width, Indent indent) {
    int len = s.length();
    int totalWidth = 80;
    if (len + width > totalWidth) {
      out.format("%n%s", indent);
      width = indent.toString().length();
    }
    out.format("%s", s);
    width += len;
    return width;
  }

  private static char[] org = {'\b', '\f', '\n', '\r', '\t', '\\', '\'', '\"'};
  private static String[] replace = {"\\b", "\\f", "\\n", "\\r", "\\t", "\\\\", "\\\'", "\\\""};

  /**
   * Replace special characters '\t', '\n', '\f', '\r'.
   *
   * @param s string to quote
   * @return equivilent string replacing special chars
   */
  static public String encodeString(String s) {
    return StringUtil2.replace(s, org, replace);
  }

  ////////////////////////////////////////////////////////////////////////////////////////////

  /**
   * Main program.
   * <p><strong>ucar.nc2.NCdump filename [-cdl | -ncml] [-c | -vall] [-v varName1;varName2;..] [-v varName(0:1,:,12)] </strong>
   * <p>where: <ul>
   * <li> filename : path of any CDM readable file
   * <li> cdl or ncml: output format is CDL or NcML
   * <li> -vall : dump all variable data
   * <li> -c : dump coordinate variable data
   * <li> -v varName1;varName2; : dump specified variable(s)
   * <li> -v varName(0:1,:,12) : dump specified variable section
   * </ul>
   * Default is to dump the header info only.
   *
   * @param args arguments
   */
  public static void main(String[] args) {

    if (args.length == 0) {
      System.out.println(usage);
      return;
    }

    StringBuilder sbuff = new StringBuilder();
    for (String arg : args) {
      sbuff.append(arg);
      sbuff.append(" ");
    }

    try {
      Writer writer = new BufferedWriter(new OutputStreamWriter(System.out, Charset.forName("UTF-8")));
      NCdumpW.print(sbuff.toString(), writer, null);

    } catch (java.io.IOException ioe) {
      ioe.printStackTrace();
    }
  }
=======
/*
 * Copyright 1998-2009 University Corporation for Atmospheric Research/Unidata
 *
 * Portions of this software were developed by the Unidata Program at the
 * University Corporation for Atmospheric Research.
 *
 * Access and use of this software shall impose the following obligations
 * and understandings on the user. The user is granted the right, without
 * any fee or cost, to use, copy, modify, alter, enhance and distribute
 * this software, and any derivative works thereof, and its supporting
 * documentation for any purpose whatsoever, provided that this entire
 * notice appears in all copies of the software, derivative works and
 * supporting documentation.  Further, UCAR requests that the user credit
 * UCAR/Unidata in any publications that result from the use of this
 * software or in any product that includes this software. The names UCAR
 * and/or Unidata, however, may not be used in any advertising or publicity
 * to endorse or promote any products or commercial entity unless specific
 * written permission is obtained from UCAR/Unidata. The user also
 * understands that UCAR/Unidata is not obligated to provide the user with
 * any support, consulting, training or assistance of any kind with regard
 * to the use, operation and performance of this software nor to provide
 * the user with any updates, revisions, new versions or "bug fixes."
 *
 * THIS SOFTWARE IS PROVIDED BY UCAR/UNIDATA "AS IS" AND ANY EXPRESS OR
 * IMPLIED WARRANTIES, INCLUDING, BUT NOT LIMITED TO, THE IMPLIED
 * WARRANTIES OF MERCHANTABILITY AND FITNESS FOR A PARTICULAR PURPOSE ARE
 * DISCLAIMED. IN NO EVENT SHALL UCAR/UNIDATA BE LIABLE FOR ANY SPECIAL,
 * INDIRECT OR CONSEQUENTIAL DAMAGES OR ANY DAMAGES WHATSOEVER RESULTING
 * FROM LOSS OF USE, DATA OR PROFITS, WHETHER IN AN ACTION OF CONTRACT,
 * NEGLIGENCE OR OTHER TORTIOUS ACTION, ARISING OUT OF OR IN CONNECTION
 * WITH THE ACCESS, USE OR PERFORMANCE OF THIS SOFTWARE.
 */
package ucar.nc2;

import ucar.ma2.*;
import ucar.nc2.dataset.NetcdfDataset;
import ucar.nc2.util.CancelTask;
import ucar.nc2.util.URLnaming;
import ucar.nc2.util.Indent;
import ucar.unidata.util.StringUtil2;

import java.io.*;
import java.util.StringTokenizer;
import java.util.List;
import java.util.Formatter;
import java.nio.charset.Charset;
import java.nio.ByteBuffer;

/**
 * Print contents of an existing netCDF file, using a Writer.
 * <p/>
 * A difference with ncdump is that the nesting of multidimensional array data is represented by nested brackets,
 * so the output is not legal CDL that can be used as input for ncgen. Also, the default is header only (-h)
 *
 * @author caron
 * @since Nov 4, 2007
 */

public class NCdumpW {
  private static String usage = "usage: NCdumpW <filename> [-cdl | -ncml] [-c | -vall] [-v varName1;varName2;..] [-v varName(0:1,:,12)]\n";

  public enum WantValues {
    none, coordsOnly, all
  }

  /**
   * Print netcdf "header only" in CDL.
   *
   * @param fileName open this file
   * @param out      print to this Writer
   * @return true if successful
   * @throws java.io.IOException on write error
   */
  public static boolean printHeader(String fileName, Writer out) throws java.io.IOException {
    return print(fileName, out, false, false, false, false, null, null);
  }

  /**
   * print NcML representation of this netcdf file, showing coordinate variable data.
   *
   * @param fileName open this file
   * @param out      print to this Writer
   * @return true if successful
   * @throws java.io.IOException on write error
   */
  public static boolean printNcML(String fileName, Writer out) throws java.io.IOException {
    return print(fileName, out, false, true, true, false, null, null);
  }

  /**
   * NCdump that parses a command string, using default options.
   * Usage:
   * <pre>NCdump filename [-ncml] [-c | -vall] [-v varName;...]</pre>
   *
   * @param command command string
   * @param out     send output here
   * @return true if successful
   * @throws java.io.IOException on write error
   */
  public static boolean print(String command, Writer out) throws java.io.IOException {
    return print(command, out, null);
  }

  /**
   * ncdump that parses a command string.
   * Usage:
   * <pre>NCdump filename [-ncml] [-c | -vall] [-v varName;...]</pre>
   *
   * @param command command string
   * @param out     send output here
   * @param ct      allow task to be cancelled; may be null.
   * @return true if successful
   * @throws java.io.IOException on write error
   */
  public static boolean print(String command, Writer out, ucar.nc2.util.CancelTask ct) throws java.io.IOException {

    // pull out the filename from the command
    String filename;
    StringTokenizer stoke = new StringTokenizer(command);
    if (stoke.hasMoreTokens())
      filename = stoke.nextToken();
    else {
      out.write(usage);
      return false;
    }

    NetcdfFile nc = null;
    try {
      nc = NetcdfDataset.openFile(filename, ct);

      // the rest of the command
      int pos = command.indexOf(filename);
      command = command.substring(pos + filename.length());
      return print(nc, command, out, ct);

    } catch (java.io.FileNotFoundException e) {
      out.write("file not found= ");
      out.write(filename);
      return false;

    } finally {
      if (nc != null) nc.close();
      out.flush();
    }

  }

  /**
   * ncdump, parsing command string, file already open.
   *
   * @param nc      apply command to this file
   * @param command : command string
   * @param out     send output here
   * @param ct      allow task to be cancelled; may be null.
   * @return true if successful
   * @throws java.io.IOException on write error
   */
  public static boolean print(NetcdfFile nc, String command, Writer out, ucar.nc2.util.CancelTask ct) throws java.io.IOException {

    WantValues showValues = WantValues.none;
    boolean ncml = false;
    boolean strict = false;
    String varNames = null;

    if (command != null) {
      StringTokenizer stoke = new StringTokenizer(command);

      while (stoke.hasMoreTokens()) {
        String toke = stoke.nextToken();
        if (toke.equalsIgnoreCase("-help")) {
          out.write(usage);
          out.write('\n');
          return true;
        }
        if (toke.equalsIgnoreCase("-vall"))
          showValues = WantValues.all;
        if (toke.equalsIgnoreCase("-c") && (showValues == WantValues.none))
          showValues = WantValues.coordsOnly;
        if (toke.equalsIgnoreCase("-ncml"))
          ncml = true;
        if (toke.equalsIgnoreCase("-cdl"))
          strict = true;
        if (toke.equalsIgnoreCase("-v") && stoke.hasMoreTokens())
          varNames = stoke.nextToken();
      }
    }

    return print(nc, out, showValues, ncml, strict, varNames, ct);
  }

  /**
   * ncdump-like print of netcdf file.
   *
   * @param filename   NetcdfFile to open
   * @param out        print to this stream
   * @param showAll    dump all variable data
   * @param showCoords only print header and coordinate variables
   * @param ncml       print NcML representation (other arguments are ignored)
   * @param strict     print strict CDL representation
   * @param varNames   semicolon delimited list of variables whose data should be printed
   * @param ct         allow task to be cancelled; may be null.
   * @return true if successful
   * @throws java.io.IOException on write error
   */
  public static boolean print(String filename, Writer out, boolean showAll, boolean showCoords,
                              boolean ncml, boolean strict, String varNames, ucar.nc2.util.CancelTask ct) throws java.io.IOException {

    NetcdfFile nc = null;
    try {
      //nc = NetcdfFileCache.acquire(fileName, ct);
      nc = NetcdfDataset.openFile(filename, ct);
      return print(nc, out, showAll, showCoords, ncml, strict, varNames, ct);

    } catch (java.io.FileNotFoundException e) {
      out.write("file not found= ");
      out.write(filename);
      out.flush();
      return false;

    } finally {
      if (nc != null) nc.close();
    }

  }

  /**
   * ncdump-like print of netcdf file.
   *
   * @param nc         already opened NetcdfFile
   * @param out        print to this stream
   * @param showAll    dump all variable data
   * @param showCoords only print header and coordinate variables
   * @param ncml       print NcML representation (other arguments are ignored)
   * @param strict     print strict CDL representation
   * @param varNames   semicolon delimited list of variables whose data should be printed. May have
   *                   Fortran90 like selector: eg varName(1:2,*,2)
   * @param ct         allow task to be cancelled; may be null.
   * @return true if successful
   * @throws java.io.IOException on write error
   */
  public static boolean print(NetcdfFile nc, Writer out, boolean showAll, boolean showCoords,
                              boolean ncml, boolean strict, String varNames, ucar.nc2.util.CancelTask ct) throws java.io.IOException {

    WantValues showValues = WantValues.none;
    if (showAll)
      showValues = WantValues.all;
    else if (showCoords)
      showValues = WantValues.coordsOnly;

    return print(nc, out, showValues, ncml, strict, varNames, ct);
  }

  ///////////////////////////////////////////////////////////////////////////////////////////////////////
  // heres where the work is done

  /**
   * ncdump-like print of netcdf file.
   *
   * @param nc         already opened NetcdfFile
   * @param out        print to this stream
   * @param showValues do you want the variable values printed?
   * @param ncml       print NcML representation (other arguments are ignored)
   * @param strict     print strict CDL representation
   * @param varNames   semicolon delimited list of variables whose data should be printed. May have
   *                   Fortran90 like selector: eg varName(1:2,*,2)
   * @param ct         allow task to be cancelled; may be null.
   * @return true if successful
   * @throws java.io.IOException on write error
   */
  public static boolean print(NetcdfFile nc, Writer out, WantValues showValues,
                              boolean ncml, boolean strict, String varNames, ucar.nc2.util.CancelTask ct) throws java.io.IOException {

    boolean headerOnly = (showValues == WantValues.none) && (varNames == null);

    try {

      if (ncml)
        writeNcML(nc, out, showValues, null); // output schema in NcML
      else if (headerOnly)
        nc.writeCDL(new PrintWriter(out), strict); // output schema in CDL form (like ncdump)
      else {
        PrintWriter ps = new PrintWriter(out);
        nc.toStringStart(ps, strict);
        ps.print(" data:\n");

        if (showValues == WantValues.all) { // dump all data
          for (Variable v : nc.getVariables()) {
            printArray(v.read(), v.getFullName(), ps, ct);
            if (ct != null && ct.isCancel()) return false;
          }
        } else if (showValues == WantValues.coordsOnly) { // dump coordVars
          for (Variable v : nc.getVariables()) {
            if (v.isCoordinateVariable())
              printArray(v.read(), v.getFullName(), ps, ct);
            if (ct != null && ct.isCancel()) return false;
          }
        }

        if ((showValues != WantValues.all) && (varNames != null)) { // dump the list of variables
          StringTokenizer stoke = new StringTokenizer(varNames, ";");
          while (stoke.hasMoreTokens()) {
            String varSubset = stoke.nextToken(); // variable name and optionally a subset

            if (varSubset.indexOf('(') >= 0) { // has a selector
              Array data = nc.readSection(varSubset);
              printArray(data, varSubset, ps, ct);

            } else {   // do entire variable
              Variable v = nc.findVariable(varSubset);
              if (v == null) {
                ps.print(" cant find variable: " + varSubset + "\n   " + usage);
                continue;
              }
              // dont print coord vars if they are already printed
              if ((showValues != WantValues.coordsOnly) || v.isCoordinateVariable())
                printArray(v.read(), v.getFullName(), ps, ct);
            }
            if (ct != null && ct.isCancel()) return false;
          }
        }

        nc.toStringEnd(ps);
      }

    } catch (Exception e) {
      e.printStackTrace();
      out.write(e.getMessage());
      out.flush();
      return false;
    }

    out.flush();
    return true;
  }


  /**
   * Print all the data of the given Variable.
   *
   * @param v  variable to print
   * @param ct allow task to be cancelled; may be null.
   * @return String result
   * @throws java.io.IOException on write error
   */
  static public String printVariableData(VariableIF v, ucar.nc2.util.CancelTask ct) throws IOException {
    Array data = v.read();
    /* try {
      data = v.isMemberOfStructure() ? v.readAllStructures(null, true) : v.read();
    }
    catch (InvalidRangeException ex) {
      return ex.getMessage();
    } */

    StringWriter writer = new StringWriter(10000);
    printArray(data, v.getFullName(), new PrintWriter(writer), ct);
    return writer.toString();
  }

  /**
   * Print a section of the data of the given Variable.
   *
   * @param v           variable to print
   * @param sectionSpec string specification
   * @param ct          allow task to be cancelled; may be null.
   * @return String result formatted data ouptut
   * @throws IOException           on write error
   * @throws InvalidRangeException is specified section doesnt match variable shape
   */
  static public String printVariableDataSection(Variable v, String sectionSpec, ucar.nc2.util.CancelTask ct) throws IOException, InvalidRangeException {
    Array data = v.read(sectionSpec);

    StringWriter writer = new StringWriter(20000);
    printArray(data, v.getFullName(), new PrintWriter(writer), ct);
    return writer.toString();
  }

  /**
   * Print the data array.
   *
   * @param array data to print.
   * @param name  title the output.
   * @param out   send output here.
   * @param ct    allow task to be cancelled; may be null.
   * @throws java.io.IOException on read error
   */
  static public void printArray(Array array, String name, PrintWriter out, CancelTask ct) throws IOException {
    printArray(array, name, null, out, new Indent(2), ct, true);
    out.flush();
  }

  static public String printArray(Array array, String name, CancelTask ct) throws IOException {
    CharArrayWriter carray = new CharArrayWriter(100000);
    PrintWriter pw = new PrintWriter(carray);
    printArray(array, name, null, pw, new Indent(2), ct, true);
    return carray.toString();
  }

  static private void printArray(Array array, String name, String units, PrintWriter out, Indent ilev, CancelTask ct, boolean printSeq) throws IOException {
    if (ct != null && ct.isCancel()) return;

    if (name != null) out.print(ilev + name + " =");
    ilev.incr();

    if (array == null) {
      out.println("null array for " + name);
      ilev.decr();
      // throw new IllegalArgumentException("null array for " + name);
      return;
    }

    if ((array instanceof ArrayChar) && (array.getRank() > 0)) {
      printStringArray(out, (ArrayChar) array, ilev, ct);

    } else if (array.getElementType() == String.class) {
      if (!(array instanceof ArrayObject))
        System.out.printf("HEY!%n");
      printStringArray(out, (ArrayObject) array, ilev, ct);

    } else if (array instanceof ArraySequence) {
      if (printSeq) printSequence(out, (ArraySequence) array, ilev, ct);

    } else if (array instanceof ArrayStructure) {
      if (array.getSize() == 1)
        printStructureData(out, (StructureData) array.getObject(array.getIndex()), ilev, ct);
      else
        printStructureDataArray(out, (ArrayStructure) array, ilev, ct);

    } else if (array instanceof ArrayObject) {
      printVariableArray(out, (ArrayObject) array, ilev, ct);

    } else if (array.getElementType() == ByteBuffer.class) {
      array.resetLocalIterator();
      while (array.hasNext()) {
        printByteBuffer(out, (ByteBuffer) array.next(), ilev);
        out.println(",");
        if (ct != null && ct.isCancel()) return;
      }
    } else {
      printArray(array, out, ilev, ct);
    }

    if (units != null)
      out.print(" " + units);
    out.print("\n");
    ilev.decr();
    out.flush();
  }

  static private void printArray(Array ma, PrintWriter out, Indent indent, CancelTask ct) {
    if (ct != null && ct.isCancel()) return;

    int rank = ma.getRank();
    Index ima = ma.getIndex();

    // scalar
    if (rank == 0) {
      out.print(ma.getObject(ima).toString());
      return;
    }

    int[] dims = ma.getShape();
    int last = dims[0];

    out.print("\n" + indent + "{");

    if ((rank == 1) && (ma.getElementType() != StructureData.class)) {
      for (int ii = 0; ii < last; ii++) {
        out.print(ma.getObject(ima.set(ii)).toString());
        if (ii != last - 1) out.print(", ");
        if (ct != null && ct.isCancel()) return;
      }
      out.print("}");
      return;
    }

    indent.incr();
    for (int ii = 0; ii < last; ii++) {
      Array slice = ma.slice(0, ii);
      printArray(slice, out, indent, ct);
      if (ii != last - 1) out.print(",");
      if (ct != null && ct.isCancel()) return;
    }
    indent.decr();

    out.print("\n" + indent + "}");
  }

  static void printStringArray(PrintWriter out, ArrayChar ma, Indent indent, ucar.nc2.util.CancelTask ct) {
    if (ct != null && ct.isCancel()) return;

    int rank = ma.getRank();

    if (rank == 1) {
      out.print("  \"" + ma.getString() + "\"");
      return;
    }

    if (rank == 2) {
      boolean first = true;
      ArrayChar.StringIterator iter = ma.getStringIterator();
      while (iter.hasNext()) {
        if (!first) out.print(", ");
        out.print("\"" + iter.next() + "\"");
        first = false;
        if (ct != null && ct.isCancel()) return;
      }
      return;
    }

    int[] dims = ma.getShape();
    int last = dims[0];

    out.print("\n" + indent + "{");
    indent.incr();
    for (int ii = 0; ii < last; ii++) {
      ArrayChar slice = (ArrayChar) ma.slice(0, ii);
      printStringArray(out, slice, indent, ct);
      if (ii != last - 1) out.print(",");
      if (ct != null && ct.isCancel()) return;
    }
    indent.decr();

    out.print("\n" + indent + "}");
  }

  private static void printByteBuffer(PrintWriter out, ByteBuffer bb, Indent indent) {
    out.print(indent + "0x");
    int last = bb.limit() - 1;
    for (int i = 0; i <= last; i++) {
      out.printf("%02x", bb.get(i));
    }
  }

  static void printStringArray(PrintWriter out, ArrayObject ma, Indent indent, ucar.nc2.util.CancelTask ct) {
    if (ct != null && ct.isCancel()) return;

    int rank = ma.getRank();
    Index ima = ma.getIndex();

    if (rank == 0) {
      out.print("  \"" + ma.getObject(ima) + "\"");
      return;
    }

    if (rank == 1) {
      boolean first = true;
      for (int i = 0; i < ma.getSize(); i++) {
        if (!first) out.print(", ");
        out.print("  \"" + ma.getObject(ima.set(i)) + "\"");
        first = false;
      }
      return;
    }

    int[] dims = ma.getShape();
    int last = dims[0];

    out.print("\n" + indent + "{");
    indent.incr();
    for (int ii = 0; ii < last; ii++) {
      ArrayObject slice = (ArrayObject) ma.slice(0, ii);
      printStringArray(out, slice, indent, ct);
      if (ii != last - 1) out.print(",");
      //out.print("\n");
    }
    indent.decr();

    out.print("\n" + indent + "}");
  }

  static private void printStructureDataArray(PrintWriter out, ArrayStructure array, Indent indent,
                                              ucar.nc2.util.CancelTask ct) throws IOException {
    StructureDataIterator sdataIter = array.getStructureDataIterator();
    int count = 0;
    try {
      while (sdataIter.hasNext()) {
        StructureData sdata = sdataIter.next();
        out.println("\n" + indent + "{");
        printStructureData(out, sdata, indent, ct);
        //ilev.setIndentLevel(saveIndent);
        out.print(indent + "} " + sdata.getName() + "(" + count + ")");
        if (ct != null && ct.isCancel()) return;
        count++;
      }
    } finally {
      sdataIter.finish();
    }
  }

  static private void printVariableArray(PrintWriter out, ArrayObject array, Indent indent, CancelTask ct) throws IOException {
    out.println("\n" + indent + "{");
    indent.incr();
    IndexIterator iter = array.getIndexIterator();
    while (iter.hasNext()) {
      Array data = (Array) iter.next();
      printArray(data, out, indent, ct);
    }
    indent.decr();
    out.print(indent + "}");
  }


  static private void printSequence(PrintWriter out, ArraySequence seq, Indent indent, CancelTask ct) throws IOException {
    StructureDataIterator iter = seq.getStructureDataIterator();
    try {
      while (iter.hasNext()) {
        StructureData sdata = iter.next();
        out.println("\n" + indent + "{");
        printStructureData(out, sdata, indent, ct);
        out.print(indent + "} " + sdata.getName());
        if (ct != null && ct.isCancel()) return;
      }
    } finally {
      iter.finish();
    }
  }

  /**
   * Print contents of a StructureData.
   *
   * @param out   send output here.
   * @param sdata StructureData to print.
   * @throws java.io.IOException on read error
   */
  static public void printStructureData(PrintWriter out, StructureData sdata) throws IOException {
    printStructureData(out, sdata, new Indent(2), null);
    out.flush();
  }

  static private void printStructureData(PrintWriter out, StructureData sdata, Indent indent, CancelTask ct) throws IOException {
    indent.incr();
    for (StructureMembers.Member m : sdata.getMembers()) {
      Array sdataArray = sdata.getArray(m);
      printArray(sdataArray, m.getName(), m.getUnitsString(), out, indent, ct, false);
      if (ct != null && ct.isCancel()) return;
    }
    indent.decr();
  }

  /**
   * Print array as undifferentiated sequence of values.
   *
   * @param ma  any Array except ArrayStructure
   * @param out print to here
   */
  static public void printArray(Array ma, PrintWriter out) {
    ma.resetLocalIterator();
    while (ma.hasNext()) {
      out.print(ma.next());
      out.print(' ');
    }
  }

  static public void printArray(Array ma) {
    PrintWriter out = new PrintWriter(System.out);
    printArray(ma, out);
    out.flush();
  }

  static public String toString(Array ma) throws IOException {
    return printArray(ma, "", null);
  }

  //////////////////////////////////////////////////////////////////////////////////////
  // standard NCML writing.

  /**
   * Write the NcML representation for a file.
   * Note that ucar.nc2.dataset.NcMLWriter has a JDOM implementation, for complete NcML.
   * This method implements only the "core" NcML for plain ole netcdf files.
   *
   * @param ncfile     write NcML for this file
   * @param os         write to this Writer. Must be using UTF-8 encoding (where applicable)
   * @param showCoords show coordinate variable values.
   * @param uri        use this for the uri attribute; if null use getLocation(). // ??
   * @throws IOException on write error
   */
  static public void writeNcML(NetcdfFile ncfile, java.io.Writer os, boolean showCoords, String uri) throws IOException {
    writeNcML(ncfile, os, showCoords ? WantValues.coordsOnly : WantValues.none, uri);
  }

  static public void writeNcML(NetcdfFile ncfile, java.io.Writer os, WantValues showValues, String uri) throws IOException {
    writeNcML(ncfile, new Formatter(os), showValues, uri);
  }

  static public void writeNcML(NetcdfFile ncfile, Formatter out, WantValues showValues, String uri) throws IOException {
    out.format("<?xml version='1.0' encoding='UTF-8'?>%n");
    out.format("<netcdf xmlns='http://www.unidata.ucar.edu/namespaces/netcdf/ncml-2.2'%n");

    if (uri != null)
      out.format("    location='%s' >%n%n", StringUtil2.quoteXmlAttribute(uri));
    else
      out.format("    location='%s' >%n%n", StringUtil2.quoteXmlAttribute(URLnaming.canonicalizeWrite(ncfile.getLocation())));

    if (ncfile.getId() != null)
      out.format("    id='%s'%n", StringUtil2.quoteXmlAttribute(ncfile.getId()));
    if (ncfile.getTitle() != null)
      out.format("    title='%s'%n", StringUtil2.quoteXmlAttribute(ncfile.getTitle()));

    writeNcMLGroup(ncfile, ncfile.getRootGroup(), out, new Indent(2), showValues);

    out.format("</netcdf>%n");
    out.flush();
  }

  static public void writeNcMLVariable(Variable v, Formatter out) throws IOException {
    if (v instanceof Structure) {
      writeNcMLStructure((Structure) v, out, new Indent(2), WantValues.none);
    } else {
      writeNcMLVariable(v, out, new Indent(2), WantValues.none);
    }
  }


  static private void writeNcMLGroup(NetcdfFile ncfile, Group g, Formatter out, Indent indent, WantValues showValues) throws IOException {
    if (g != ncfile.getRootGroup())
      out.format("%s<group name='%s' >%n", indent, StringUtil2.quoteXmlAttribute(g.getShortName()));
    indent.incr();

    List<Dimension> dimList = g.getDimensions();
    for (Dimension dim : dimList) {
      out.format("%s<dimension name='%s' length='%s'", indent, StringUtil2.quoteXmlAttribute(dim.getName()), dim.getLength());
      if (dim.isUnlimited())
        out.format(" isUnlimited='true'");
      out.format(" />%n");
    }
    if (dimList.size() > 0)
      out.format("%n");

    List<Attribute> attList = g.getAttributes();
    for (Attribute att : attList) {
      writeNcMLAtt(att, out, indent);
    }
    if (attList.size() > 0)
      out.format("%n");

    for (Variable v : g.getVariables()) {
      if (v instanceof Structure) {
        writeNcMLStructure((Structure) v, out, indent, showValues);
      } else {
        writeNcMLVariable(v, out, indent, showValues);
      }
    }

    // nested groups
    List groupList = g.getGroups();
    for (int i = 0; i < groupList.size(); i++) {
      if (i > 0) out.format("%n");
      Group nested = (Group) groupList.get(i);
      writeNcMLGroup(ncfile, nested, out, indent, showValues);
    }

    indent.decr();

    if (g != ncfile.getRootGroup()) {
      out.format("%s</group>%n", indent);
    }
  }

  static private void writeNcMLStructure(Structure s, Formatter out, Indent indent, WantValues showValues) throws IOException {
    out.format("%s<structure name='%s", indent, StringUtil2.quoteXmlAttribute(s.getShortName()));

    // any dimensions?
    if (s.getRank() > 0) {
      writeNcMLDimension(s, out);
    }
    out.format(">%n");

    indent.incr();

    List<Attribute> attList = s.getAttributes();
    for (Attribute att : attList) {
      writeNcMLAtt(att, out, indent);
    }
    if (attList.size() > 0)
      out.format("%n");

    List<Variable> varList = s.getVariables();
    for (Variable v : varList) {
      writeNcMLVariable(v, out, indent, showValues);
    }

    indent.decr();

    out.format("%s</structure>%n", indent);
  }

  static private void writeNcMLVariable(Variable v, Formatter out, Indent indent, WantValues showValues) throws IOException {
    out.format("%s<variable name='%s' type='%s'", indent, StringUtil2.quoteXmlAttribute(v.getShortName()), v.getDataType());

    // any dimensions (scalers must skip this attribute) ?
    if (v.getRank() > 0) {
      writeNcMLDimension(v, out);
    }

    indent.incr();

    boolean closed = false;

    // any attributes ?
    java.util.List<Attribute> atts = v.getAttributes();
    if (atts.size() > 0) {
      out.format(" >\n");
      closed = true;
      for (Attribute att : atts) {
        writeNcMLAtt(att, out, indent);
      }
    }

    // print data ?
    if ((showValues == WantValues.all) ||
            ((showValues == WantValues.coordsOnly) && v.isCoordinateVariable())) {
      if (!closed) {
        out.format(" >\n");
        closed = true;
      }
      writeNcMLValues(v, out, indent);
    }

    indent.decr();

    // close variable element
    if (!closed)
      out.format(" />\n");
    else {
      out.format("%s</variable>%n", indent);
    }

  }

  // LOOK anon dimensions

  static private void writeNcMLDimension(Variable v, Formatter out) {
    out.format(" shape='");
    java.util.List<Dimension> dims = v.getDimensions();
    for (int j = 0; j < dims.size(); j++) {
      Dimension dim = dims.get(j);
      if (j != 0)
        out.format(" ");
      if (dim.isShared())
        out.format("%s", StringUtil2.quoteXmlAttribute(dim.getName()));
      else
        out.format("%d", dim.getLength());
    }
    out.format("'");
  }

  @SuppressWarnings({"ObjectToString"})
  static private void writeNcMLAtt(Attribute att, Formatter out, Indent indent) {
    out.format("%s<attribute name='%s' value='", indent, StringUtil2.quoteXmlAttribute(att.getName()));
    if (att.isString()) {
      for (int i = 0; i < att.getLength(); i++) {
        if (i > 0) out.format("\\, "); // ??
        out.format("%s", StringUtil2.quoteXmlAttribute(att.getStringValue(i)));
      }
    } else {
      for (int i = 0; i < att.getLength(); i++) {
        if (i > 0) out.format(" ");
        out.format("%s ", att.getNumericValue(i));
      }
      out.format("' type='%s", att.getDataType());
    }
    out.format("' />\n");
  }

  static private void writeNcMLValues(Variable v, Formatter out, Indent indent) throws IOException {
    Array data = v.read();
    int width = formatValues(indent + "<values>", out, 0, indent);

    IndexIterator ii = data.getIndexIterator();
    while (ii.hasNext())
      width = formatValues(ii.next() + " ", out, width, indent);
    formatValues("</values>\n", out, width, indent);
  }

  static private int formatValues(String s, Formatter out, int width, Indent indent) {
    int len = s.length();
    int totalWidth = 80;
    if (len + width > totalWidth) {
      out.format("%n%s", indent);
      width = indent.toString().length();
    }
    out.format("%s", s);
    width += len;
    return width;
  }

  private static char[] org = {'\b', '\f', '\n', '\r', '\t', '\\', '\'', '\"'};
  private static String[] replace = {"\\b", "\\f", "\\n", "\\r", "\\t", "\\\\", "\\\'", "\\\""};

  /**
   * Replace special characters '\t', '\n', '\f', '\r'.
   *
   * @param s string to quote
   * @return equivilent string replacing special chars
   */
  static public String encodeString(String s) {
    return StringUtil2.replace(s, org, replace);
  }

  ////////////////////////////////////////////////////////////////////////////////////////////

  /**
   * Main program.
   * <p><strong>ucar.nc2.NCdump filename [-cdl | -ncml] [-c | -vall] [-v varName1;varName2;..] [-v varName(0:1,:,12)] </strong>
   * <p>where: <ul>
   * <li> filename : path of any CDM readable file
   * <li> cdl or ncml: output format is CDL or NcML
   * <li> -vall : dump all variable data
   * <li> -c : dump coordinate variable data
   * <li> -v varName1;varName2; : dump specified variable(s)
   * <li> -v varName(0:1,:,12) : dump specified variable section
   * </ul>
   * Default is to dump the header info only.
   *
   * @param args arguments
   */
  public static void main(String[] args) {

    if (args.length == 0) {
      System.out.println(usage);
      return;
    }

    StringBuilder sbuff = new StringBuilder();
    for (String arg : args) {
      sbuff.append(arg);
      sbuff.append(" ");
    }

    try {
      Writer writer = new BufferedWriter(new OutputStreamWriter(System.out, Charset.forName("UTF-8")));
      NCdumpW.print(sbuff.toString(), writer, null);

    } catch (java.io.IOException ioe) {
      ioe.printStackTrace();
    }
  }
>>>>>>> 6a3f4b79
}<|MERGE_RESOLUTION|>--- conflicted
+++ resolved
@@ -1,4 +1,3 @@
-<<<<<<< HEAD
 /*
  * Copyright 1998-2009 University Corporation for Atmospheric Research/Unidata
  *
@@ -127,8 +126,7 @@
 
     NetcdfFile nc = null;
     try {
-        //nc = NetcdfFile.open(filename, ct);
-        nc = NetcdfDataset.openFile(filename, ct);
+      nc = NetcdfDataset.openFile(filename, ct);
 
       // the rest of the command
       int pos = command.indexOf(filename);
@@ -210,7 +208,7 @@
     NetcdfFile nc = null;
     try {
       //nc = NetcdfFileCache.acquire(fileName, ct);
-      nc = NetcdfFile.open(filename, ct);
+      nc = NetcdfDataset.openFile(filename, ct);
       return print(nc, out, showAll, showCoords, ncml, strict, varNames, ct);
 
     } catch (java.io.FileNotFoundException e) {
@@ -674,23 +672,23 @@
    * @param ncfile     write NcML for this file
    * @param os         write to this Writer. Must be using UTF-8 encoding (where applicable)
    * @param showCoords show coordinate variable values.
-   * @param uri        use this for the url attribute; if null use getLocation(). // ??
+   * @param url        use this for the url attribute; if null use getLocation(). // ??
    * @throws IOException on write error
    */
-  static public void writeNcML(NetcdfFile ncfile, java.io.Writer os, boolean showCoords, String uri) throws IOException {
-    writeNcML(ncfile, os, showCoords ? WantValues.coordsOnly : WantValues.none, uri);
-  }
-
-  static public void writeNcML(NetcdfFile ncfile, java.io.Writer os, WantValues showValues, String uri) throws IOException {
-    writeNcML(ncfile, new Formatter(os), showValues, uri);
-  }
-
-  static public void writeNcML(NetcdfFile ncfile, Formatter out, WantValues showValues, String uri) throws IOException {
+  static public void writeNcML(NetcdfFile ncfile, java.io.Writer os, boolean showCoords, String url) throws IOException {
+    writeNcML(ncfile, os, showCoords ? WantValues.coordsOnly : WantValues.none, url);
+  }
+
+  static public void writeNcML(NetcdfFile ncfile, java.io.Writer os, WantValues showValues, String url) throws IOException {
+    writeNcML(ncfile, new Formatter(os), showValues, url);
+  }
+
+  static public void writeNcML(NetcdfFile ncfile, Formatter out, WantValues showValues, String url) throws IOException {
     out.format("<?xml version='1.0' encoding='UTF-8'?>%n");
     out.format("<netcdf xmlns='http://www.unidata.ucar.edu/namespaces/netcdf/ncml-2.2'%n");
 
-    if (uri != null)
-      out.format("    location='%s' >%n%n", StringUtil2.quoteXmlAttribute(uri));
+    if (url != null)
+      out.format("    location='%s' >%n%n", StringUtil2.quoteXmlAttribute(url));
     else
       out.format("    location='%s' >%n%n", StringUtil2.quoteXmlAttribute(URLnaming.canonicalizeWrite(ncfile.getLocation())));
 
@@ -938,944 +936,4 @@
       ioe.printStackTrace();
     }
   }
-=======
-/*
- * Copyright 1998-2009 University Corporation for Atmospheric Research/Unidata
- *
- * Portions of this software were developed by the Unidata Program at the
- * University Corporation for Atmospheric Research.
- *
- * Access and use of this software shall impose the following obligations
- * and understandings on the user. The user is granted the right, without
- * any fee or cost, to use, copy, modify, alter, enhance and distribute
- * this software, and any derivative works thereof, and its supporting
- * documentation for any purpose whatsoever, provided that this entire
- * notice appears in all copies of the software, derivative works and
- * supporting documentation.  Further, UCAR requests that the user credit
- * UCAR/Unidata in any publications that result from the use of this
- * software or in any product that includes this software. The names UCAR
- * and/or Unidata, however, may not be used in any advertising or publicity
- * to endorse or promote any products or commercial entity unless specific
- * written permission is obtained from UCAR/Unidata. The user also
- * understands that UCAR/Unidata is not obligated to provide the user with
- * any support, consulting, training or assistance of any kind with regard
- * to the use, operation and performance of this software nor to provide
- * the user with any updates, revisions, new versions or "bug fixes."
- *
- * THIS SOFTWARE IS PROVIDED BY UCAR/UNIDATA "AS IS" AND ANY EXPRESS OR
- * IMPLIED WARRANTIES, INCLUDING, BUT NOT LIMITED TO, THE IMPLIED
- * WARRANTIES OF MERCHANTABILITY AND FITNESS FOR A PARTICULAR PURPOSE ARE
- * DISCLAIMED. IN NO EVENT SHALL UCAR/UNIDATA BE LIABLE FOR ANY SPECIAL,
- * INDIRECT OR CONSEQUENTIAL DAMAGES OR ANY DAMAGES WHATSOEVER RESULTING
- * FROM LOSS OF USE, DATA OR PROFITS, WHETHER IN AN ACTION OF CONTRACT,
- * NEGLIGENCE OR OTHER TORTIOUS ACTION, ARISING OUT OF OR IN CONNECTION
- * WITH THE ACCESS, USE OR PERFORMANCE OF THIS SOFTWARE.
- */
-package ucar.nc2;
-
-import ucar.ma2.*;
-import ucar.nc2.dataset.NetcdfDataset;
-import ucar.nc2.util.CancelTask;
-import ucar.nc2.util.URLnaming;
-import ucar.nc2.util.Indent;
-import ucar.unidata.util.StringUtil2;
-
-import java.io.*;
-import java.util.StringTokenizer;
-import java.util.List;
-import java.util.Formatter;
-import java.nio.charset.Charset;
-import java.nio.ByteBuffer;
-
-/**
- * Print contents of an existing netCDF file, using a Writer.
- * <p/>
- * A difference with ncdump is that the nesting of multidimensional array data is represented by nested brackets,
- * so the output is not legal CDL that can be used as input for ncgen. Also, the default is header only (-h)
- *
- * @author caron
- * @since Nov 4, 2007
- */
-
-public class NCdumpW {
-  private static String usage = "usage: NCdumpW <filename> [-cdl | -ncml] [-c | -vall] [-v varName1;varName2;..] [-v varName(0:1,:,12)]\n";
-
-  public enum WantValues {
-    none, coordsOnly, all
-  }
-
-  /**
-   * Print netcdf "header only" in CDL.
-   *
-   * @param fileName open this file
-   * @param out      print to this Writer
-   * @return true if successful
-   * @throws java.io.IOException on write error
-   */
-  public static boolean printHeader(String fileName, Writer out) throws java.io.IOException {
-    return print(fileName, out, false, false, false, false, null, null);
-  }
-
-  /**
-   * print NcML representation of this netcdf file, showing coordinate variable data.
-   *
-   * @param fileName open this file
-   * @param out      print to this Writer
-   * @return true if successful
-   * @throws java.io.IOException on write error
-   */
-  public static boolean printNcML(String fileName, Writer out) throws java.io.IOException {
-    return print(fileName, out, false, true, true, false, null, null);
-  }
-
-  /**
-   * NCdump that parses a command string, using default options.
-   * Usage:
-   * <pre>NCdump filename [-ncml] [-c | -vall] [-v varName;...]</pre>
-   *
-   * @param command command string
-   * @param out     send output here
-   * @return true if successful
-   * @throws java.io.IOException on write error
-   */
-  public static boolean print(String command, Writer out) throws java.io.IOException {
-    return print(command, out, null);
-  }
-
-  /**
-   * ncdump that parses a command string.
-   * Usage:
-   * <pre>NCdump filename [-ncml] [-c | -vall] [-v varName;...]</pre>
-   *
-   * @param command command string
-   * @param out     send output here
-   * @param ct      allow task to be cancelled; may be null.
-   * @return true if successful
-   * @throws java.io.IOException on write error
-   */
-  public static boolean print(String command, Writer out, ucar.nc2.util.CancelTask ct) throws java.io.IOException {
-
-    // pull out the filename from the command
-    String filename;
-    StringTokenizer stoke = new StringTokenizer(command);
-    if (stoke.hasMoreTokens())
-      filename = stoke.nextToken();
-    else {
-      out.write(usage);
-      return false;
-    }
-
-    NetcdfFile nc = null;
-    try {
-      nc = NetcdfDataset.openFile(filename, ct);
-
-      // the rest of the command
-      int pos = command.indexOf(filename);
-      command = command.substring(pos + filename.length());
-      return print(nc, command, out, ct);
-
-    } catch (java.io.FileNotFoundException e) {
-      out.write("file not found= ");
-      out.write(filename);
-      return false;
-
-    } finally {
-      if (nc != null) nc.close();
-      out.flush();
-    }
-
-  }
-
-  /**
-   * ncdump, parsing command string, file already open.
-   *
-   * @param nc      apply command to this file
-   * @param command : command string
-   * @param out     send output here
-   * @param ct      allow task to be cancelled; may be null.
-   * @return true if successful
-   * @throws java.io.IOException on write error
-   */
-  public static boolean print(NetcdfFile nc, String command, Writer out, ucar.nc2.util.CancelTask ct) throws java.io.IOException {
-
-    WantValues showValues = WantValues.none;
-    boolean ncml = false;
-    boolean strict = false;
-    String varNames = null;
-
-    if (command != null) {
-      StringTokenizer stoke = new StringTokenizer(command);
-
-      while (stoke.hasMoreTokens()) {
-        String toke = stoke.nextToken();
-        if (toke.equalsIgnoreCase("-help")) {
-          out.write(usage);
-          out.write('\n');
-          return true;
-        }
-        if (toke.equalsIgnoreCase("-vall"))
-          showValues = WantValues.all;
-        if (toke.equalsIgnoreCase("-c") && (showValues == WantValues.none))
-          showValues = WantValues.coordsOnly;
-        if (toke.equalsIgnoreCase("-ncml"))
-          ncml = true;
-        if (toke.equalsIgnoreCase("-cdl"))
-          strict = true;
-        if (toke.equalsIgnoreCase("-v") && stoke.hasMoreTokens())
-          varNames = stoke.nextToken();
-      }
-    }
-
-    return print(nc, out, showValues, ncml, strict, varNames, ct);
-  }
-
-  /**
-   * ncdump-like print of netcdf file.
-   *
-   * @param filename   NetcdfFile to open
-   * @param out        print to this stream
-   * @param showAll    dump all variable data
-   * @param showCoords only print header and coordinate variables
-   * @param ncml       print NcML representation (other arguments are ignored)
-   * @param strict     print strict CDL representation
-   * @param varNames   semicolon delimited list of variables whose data should be printed
-   * @param ct         allow task to be cancelled; may be null.
-   * @return true if successful
-   * @throws java.io.IOException on write error
-   */
-  public static boolean print(String filename, Writer out, boolean showAll, boolean showCoords,
-                              boolean ncml, boolean strict, String varNames, ucar.nc2.util.CancelTask ct) throws java.io.IOException {
-
-    NetcdfFile nc = null;
-    try {
-      //nc = NetcdfFileCache.acquire(fileName, ct);
-      nc = NetcdfDataset.openFile(filename, ct);
-      return print(nc, out, showAll, showCoords, ncml, strict, varNames, ct);
-
-    } catch (java.io.FileNotFoundException e) {
-      out.write("file not found= ");
-      out.write(filename);
-      out.flush();
-      return false;
-
-    } finally {
-      if (nc != null) nc.close();
-    }
-
-  }
-
-  /**
-   * ncdump-like print of netcdf file.
-   *
-   * @param nc         already opened NetcdfFile
-   * @param out        print to this stream
-   * @param showAll    dump all variable data
-   * @param showCoords only print header and coordinate variables
-   * @param ncml       print NcML representation (other arguments are ignored)
-   * @param strict     print strict CDL representation
-   * @param varNames   semicolon delimited list of variables whose data should be printed. May have
-   *                   Fortran90 like selector: eg varName(1:2,*,2)
-   * @param ct         allow task to be cancelled; may be null.
-   * @return true if successful
-   * @throws java.io.IOException on write error
-   */
-  public static boolean print(NetcdfFile nc, Writer out, boolean showAll, boolean showCoords,
-                              boolean ncml, boolean strict, String varNames, ucar.nc2.util.CancelTask ct) throws java.io.IOException {
-
-    WantValues showValues = WantValues.none;
-    if (showAll)
-      showValues = WantValues.all;
-    else if (showCoords)
-      showValues = WantValues.coordsOnly;
-
-    return print(nc, out, showValues, ncml, strict, varNames, ct);
-  }
-
-  ///////////////////////////////////////////////////////////////////////////////////////////////////////
-  // heres where the work is done
-
-  /**
-   * ncdump-like print of netcdf file.
-   *
-   * @param nc         already opened NetcdfFile
-   * @param out        print to this stream
-   * @param showValues do you want the variable values printed?
-   * @param ncml       print NcML representation (other arguments are ignored)
-   * @param strict     print strict CDL representation
-   * @param varNames   semicolon delimited list of variables whose data should be printed. May have
-   *                   Fortran90 like selector: eg varName(1:2,*,2)
-   * @param ct         allow task to be cancelled; may be null.
-   * @return true if successful
-   * @throws java.io.IOException on write error
-   */
-  public static boolean print(NetcdfFile nc, Writer out, WantValues showValues,
-                              boolean ncml, boolean strict, String varNames, ucar.nc2.util.CancelTask ct) throws java.io.IOException {
-
-    boolean headerOnly = (showValues == WantValues.none) && (varNames == null);
-
-    try {
-
-      if (ncml)
-        writeNcML(nc, out, showValues, null); // output schema in NcML
-      else if (headerOnly)
-        nc.writeCDL(new PrintWriter(out), strict); // output schema in CDL form (like ncdump)
-      else {
-        PrintWriter ps = new PrintWriter(out);
-        nc.toStringStart(ps, strict);
-        ps.print(" data:\n");
-
-        if (showValues == WantValues.all) { // dump all data
-          for (Variable v : nc.getVariables()) {
-            printArray(v.read(), v.getFullName(), ps, ct);
-            if (ct != null && ct.isCancel()) return false;
-          }
-        } else if (showValues == WantValues.coordsOnly) { // dump coordVars
-          for (Variable v : nc.getVariables()) {
-            if (v.isCoordinateVariable())
-              printArray(v.read(), v.getFullName(), ps, ct);
-            if (ct != null && ct.isCancel()) return false;
-          }
-        }
-
-        if ((showValues != WantValues.all) && (varNames != null)) { // dump the list of variables
-          StringTokenizer stoke = new StringTokenizer(varNames, ";");
-          while (stoke.hasMoreTokens()) {
-            String varSubset = stoke.nextToken(); // variable name and optionally a subset
-
-            if (varSubset.indexOf('(') >= 0) { // has a selector
-              Array data = nc.readSection(varSubset);
-              printArray(data, varSubset, ps, ct);
-
-            } else {   // do entire variable
-              Variable v = nc.findVariable(varSubset);
-              if (v == null) {
-                ps.print(" cant find variable: " + varSubset + "\n   " + usage);
-                continue;
-              }
-              // dont print coord vars if they are already printed
-              if ((showValues != WantValues.coordsOnly) || v.isCoordinateVariable())
-                printArray(v.read(), v.getFullName(), ps, ct);
-            }
-            if (ct != null && ct.isCancel()) return false;
-          }
-        }
-
-        nc.toStringEnd(ps);
-      }
-
-    } catch (Exception e) {
-      e.printStackTrace();
-      out.write(e.getMessage());
-      out.flush();
-      return false;
-    }
-
-    out.flush();
-    return true;
-  }
-
-
-  /**
-   * Print all the data of the given Variable.
-   *
-   * @param v  variable to print
-   * @param ct allow task to be cancelled; may be null.
-   * @return String result
-   * @throws java.io.IOException on write error
-   */
-  static public String printVariableData(VariableIF v, ucar.nc2.util.CancelTask ct) throws IOException {
-    Array data = v.read();
-    /* try {
-      data = v.isMemberOfStructure() ? v.readAllStructures(null, true) : v.read();
-    }
-    catch (InvalidRangeException ex) {
-      return ex.getMessage();
-    } */
-
-    StringWriter writer = new StringWriter(10000);
-    printArray(data, v.getFullName(), new PrintWriter(writer), ct);
-    return writer.toString();
-  }
-
-  /**
-   * Print a section of the data of the given Variable.
-   *
-   * @param v           variable to print
-   * @param sectionSpec string specification
-   * @param ct          allow task to be cancelled; may be null.
-   * @return String result formatted data ouptut
-   * @throws IOException           on write error
-   * @throws InvalidRangeException is specified section doesnt match variable shape
-   */
-  static public String printVariableDataSection(Variable v, String sectionSpec, ucar.nc2.util.CancelTask ct) throws IOException, InvalidRangeException {
-    Array data = v.read(sectionSpec);
-
-    StringWriter writer = new StringWriter(20000);
-    printArray(data, v.getFullName(), new PrintWriter(writer), ct);
-    return writer.toString();
-  }
-
-  /**
-   * Print the data array.
-   *
-   * @param array data to print.
-   * @param name  title the output.
-   * @param out   send output here.
-   * @param ct    allow task to be cancelled; may be null.
-   * @throws java.io.IOException on read error
-   */
-  static public void printArray(Array array, String name, PrintWriter out, CancelTask ct) throws IOException {
-    printArray(array, name, null, out, new Indent(2), ct, true);
-    out.flush();
-  }
-
-  static public String printArray(Array array, String name, CancelTask ct) throws IOException {
-    CharArrayWriter carray = new CharArrayWriter(100000);
-    PrintWriter pw = new PrintWriter(carray);
-    printArray(array, name, null, pw, new Indent(2), ct, true);
-    return carray.toString();
-  }
-
-  static private void printArray(Array array, String name, String units, PrintWriter out, Indent ilev, CancelTask ct, boolean printSeq) throws IOException {
-    if (ct != null && ct.isCancel()) return;
-
-    if (name != null) out.print(ilev + name + " =");
-    ilev.incr();
-
-    if (array == null) {
-      out.println("null array for " + name);
-      ilev.decr();
-      // throw new IllegalArgumentException("null array for " + name);
-      return;
-    }
-
-    if ((array instanceof ArrayChar) && (array.getRank() > 0)) {
-      printStringArray(out, (ArrayChar) array, ilev, ct);
-
-    } else if (array.getElementType() == String.class) {
-      if (!(array instanceof ArrayObject))
-        System.out.printf("HEY!%n");
-      printStringArray(out, (ArrayObject) array, ilev, ct);
-
-    } else if (array instanceof ArraySequence) {
-      if (printSeq) printSequence(out, (ArraySequence) array, ilev, ct);
-
-    } else if (array instanceof ArrayStructure) {
-      if (array.getSize() == 1)
-        printStructureData(out, (StructureData) array.getObject(array.getIndex()), ilev, ct);
-      else
-        printStructureDataArray(out, (ArrayStructure) array, ilev, ct);
-
-    } else if (array instanceof ArrayObject) {
-      printVariableArray(out, (ArrayObject) array, ilev, ct);
-
-    } else if (array.getElementType() == ByteBuffer.class) {
-      array.resetLocalIterator();
-      while (array.hasNext()) {
-        printByteBuffer(out, (ByteBuffer) array.next(), ilev);
-        out.println(",");
-        if (ct != null && ct.isCancel()) return;
-      }
-    } else {
-      printArray(array, out, ilev, ct);
-    }
-
-    if (units != null)
-      out.print(" " + units);
-    out.print("\n");
-    ilev.decr();
-    out.flush();
-  }
-
-  static private void printArray(Array ma, PrintWriter out, Indent indent, CancelTask ct) {
-    if (ct != null && ct.isCancel()) return;
-
-    int rank = ma.getRank();
-    Index ima = ma.getIndex();
-
-    // scalar
-    if (rank == 0) {
-      out.print(ma.getObject(ima).toString());
-      return;
-    }
-
-    int[] dims = ma.getShape();
-    int last = dims[0];
-
-    out.print("\n" + indent + "{");
-
-    if ((rank == 1) && (ma.getElementType() != StructureData.class)) {
-      for (int ii = 0; ii < last; ii++) {
-        out.print(ma.getObject(ima.set(ii)).toString());
-        if (ii != last - 1) out.print(", ");
-        if (ct != null && ct.isCancel()) return;
-      }
-      out.print("}");
-      return;
-    }
-
-    indent.incr();
-    for (int ii = 0; ii < last; ii++) {
-      Array slice = ma.slice(0, ii);
-      printArray(slice, out, indent, ct);
-      if (ii != last - 1) out.print(",");
-      if (ct != null && ct.isCancel()) return;
-    }
-    indent.decr();
-
-    out.print("\n" + indent + "}");
-  }
-
-  static void printStringArray(PrintWriter out, ArrayChar ma, Indent indent, ucar.nc2.util.CancelTask ct) {
-    if (ct != null && ct.isCancel()) return;
-
-    int rank = ma.getRank();
-
-    if (rank == 1) {
-      out.print("  \"" + ma.getString() + "\"");
-      return;
-    }
-
-    if (rank == 2) {
-      boolean first = true;
-      ArrayChar.StringIterator iter = ma.getStringIterator();
-      while (iter.hasNext()) {
-        if (!first) out.print(", ");
-        out.print("\"" + iter.next() + "\"");
-        first = false;
-        if (ct != null && ct.isCancel()) return;
-      }
-      return;
-    }
-
-    int[] dims = ma.getShape();
-    int last = dims[0];
-
-    out.print("\n" + indent + "{");
-    indent.incr();
-    for (int ii = 0; ii < last; ii++) {
-      ArrayChar slice = (ArrayChar) ma.slice(0, ii);
-      printStringArray(out, slice, indent, ct);
-      if (ii != last - 1) out.print(",");
-      if (ct != null && ct.isCancel()) return;
-    }
-    indent.decr();
-
-    out.print("\n" + indent + "}");
-  }
-
-  private static void printByteBuffer(PrintWriter out, ByteBuffer bb, Indent indent) {
-    out.print(indent + "0x");
-    int last = bb.limit() - 1;
-    for (int i = 0; i <= last; i++) {
-      out.printf("%02x", bb.get(i));
-    }
-  }
-
-  static void printStringArray(PrintWriter out, ArrayObject ma, Indent indent, ucar.nc2.util.CancelTask ct) {
-    if (ct != null && ct.isCancel()) return;
-
-    int rank = ma.getRank();
-    Index ima = ma.getIndex();
-
-    if (rank == 0) {
-      out.print("  \"" + ma.getObject(ima) + "\"");
-      return;
-    }
-
-    if (rank == 1) {
-      boolean first = true;
-      for (int i = 0; i < ma.getSize(); i++) {
-        if (!first) out.print(", ");
-        out.print("  \"" + ma.getObject(ima.set(i)) + "\"");
-        first = false;
-      }
-      return;
-    }
-
-    int[] dims = ma.getShape();
-    int last = dims[0];
-
-    out.print("\n" + indent + "{");
-    indent.incr();
-    for (int ii = 0; ii < last; ii++) {
-      ArrayObject slice = (ArrayObject) ma.slice(0, ii);
-      printStringArray(out, slice, indent, ct);
-      if (ii != last - 1) out.print(",");
-      //out.print("\n");
-    }
-    indent.decr();
-
-    out.print("\n" + indent + "}");
-  }
-
-  static private void printStructureDataArray(PrintWriter out, ArrayStructure array, Indent indent,
-                                              ucar.nc2.util.CancelTask ct) throws IOException {
-    StructureDataIterator sdataIter = array.getStructureDataIterator();
-    int count = 0;
-    try {
-      while (sdataIter.hasNext()) {
-        StructureData sdata = sdataIter.next();
-        out.println("\n" + indent + "{");
-        printStructureData(out, sdata, indent, ct);
-        //ilev.setIndentLevel(saveIndent);
-        out.print(indent + "} " + sdata.getName() + "(" + count + ")");
-        if (ct != null && ct.isCancel()) return;
-        count++;
-      }
-    } finally {
-      sdataIter.finish();
-    }
-  }
-
-  static private void printVariableArray(PrintWriter out, ArrayObject array, Indent indent, CancelTask ct) throws IOException {
-    out.println("\n" + indent + "{");
-    indent.incr();
-    IndexIterator iter = array.getIndexIterator();
-    while (iter.hasNext()) {
-      Array data = (Array) iter.next();
-      printArray(data, out, indent, ct);
-    }
-    indent.decr();
-    out.print(indent + "}");
-  }
-
-
-  static private void printSequence(PrintWriter out, ArraySequence seq, Indent indent, CancelTask ct) throws IOException {
-    StructureDataIterator iter = seq.getStructureDataIterator();
-    try {
-      while (iter.hasNext()) {
-        StructureData sdata = iter.next();
-        out.println("\n" + indent + "{");
-        printStructureData(out, sdata, indent, ct);
-        out.print(indent + "} " + sdata.getName());
-        if (ct != null && ct.isCancel()) return;
-      }
-    } finally {
-      iter.finish();
-    }
-  }
-
-  /**
-   * Print contents of a StructureData.
-   *
-   * @param out   send output here.
-   * @param sdata StructureData to print.
-   * @throws java.io.IOException on read error
-   */
-  static public void printStructureData(PrintWriter out, StructureData sdata) throws IOException {
-    printStructureData(out, sdata, new Indent(2), null);
-    out.flush();
-  }
-
-  static private void printStructureData(PrintWriter out, StructureData sdata, Indent indent, CancelTask ct) throws IOException {
-    indent.incr();
-    for (StructureMembers.Member m : sdata.getMembers()) {
-      Array sdataArray = sdata.getArray(m);
-      printArray(sdataArray, m.getName(), m.getUnitsString(), out, indent, ct, false);
-      if (ct != null && ct.isCancel()) return;
-    }
-    indent.decr();
-  }
-
-  /**
-   * Print array as undifferentiated sequence of values.
-   *
-   * @param ma  any Array except ArrayStructure
-   * @param out print to here
-   */
-  static public void printArray(Array ma, PrintWriter out) {
-    ma.resetLocalIterator();
-    while (ma.hasNext()) {
-      out.print(ma.next());
-      out.print(' ');
-    }
-  }
-
-  static public void printArray(Array ma) {
-    PrintWriter out = new PrintWriter(System.out);
-    printArray(ma, out);
-    out.flush();
-  }
-
-  static public String toString(Array ma) throws IOException {
-    return printArray(ma, "", null);
-  }
-
-  //////////////////////////////////////////////////////////////////////////////////////
-  // standard NCML writing.
-
-  /**
-   * Write the NcML representation for a file.
-   * Note that ucar.nc2.dataset.NcMLWriter has a JDOM implementation, for complete NcML.
-   * This method implements only the "core" NcML for plain ole netcdf files.
-   *
-   * @param ncfile     write NcML for this file
-   * @param os         write to this Writer. Must be using UTF-8 encoding (where applicable)
-   * @param showCoords show coordinate variable values.
-   * @param uri        use this for the uri attribute; if null use getLocation(). // ??
-   * @throws IOException on write error
-   */
-  static public void writeNcML(NetcdfFile ncfile, java.io.Writer os, boolean showCoords, String uri) throws IOException {
-    writeNcML(ncfile, os, showCoords ? WantValues.coordsOnly : WantValues.none, uri);
-  }
-
-  static public void writeNcML(NetcdfFile ncfile, java.io.Writer os, WantValues showValues, String uri) throws IOException {
-    writeNcML(ncfile, new Formatter(os), showValues, uri);
-  }
-
-  static public void writeNcML(NetcdfFile ncfile, Formatter out, WantValues showValues, String uri) throws IOException {
-    out.format("<?xml version='1.0' encoding='UTF-8'?>%n");
-    out.format("<netcdf xmlns='http://www.unidata.ucar.edu/namespaces/netcdf/ncml-2.2'%n");
-
-    if (uri != null)
-      out.format("    location='%s' >%n%n", StringUtil2.quoteXmlAttribute(uri));
-    else
-      out.format("    location='%s' >%n%n", StringUtil2.quoteXmlAttribute(URLnaming.canonicalizeWrite(ncfile.getLocation())));
-
-    if (ncfile.getId() != null)
-      out.format("    id='%s'%n", StringUtil2.quoteXmlAttribute(ncfile.getId()));
-    if (ncfile.getTitle() != null)
-      out.format("    title='%s'%n", StringUtil2.quoteXmlAttribute(ncfile.getTitle()));
-
-    writeNcMLGroup(ncfile, ncfile.getRootGroup(), out, new Indent(2), showValues);
-
-    out.format("</netcdf>%n");
-    out.flush();
-  }
-
-  static public void writeNcMLVariable(Variable v, Formatter out) throws IOException {
-    if (v instanceof Structure) {
-      writeNcMLStructure((Structure) v, out, new Indent(2), WantValues.none);
-    } else {
-      writeNcMLVariable(v, out, new Indent(2), WantValues.none);
-    }
-  }
-
-
-  static private void writeNcMLGroup(NetcdfFile ncfile, Group g, Formatter out, Indent indent, WantValues showValues) throws IOException {
-    if (g != ncfile.getRootGroup())
-      out.format("%s<group name='%s' >%n", indent, StringUtil2.quoteXmlAttribute(g.getShortName()));
-    indent.incr();
-
-    List<Dimension> dimList = g.getDimensions();
-    for (Dimension dim : dimList) {
-      out.format("%s<dimension name='%s' length='%s'", indent, StringUtil2.quoteXmlAttribute(dim.getName()), dim.getLength());
-      if (dim.isUnlimited())
-        out.format(" isUnlimited='true'");
-      out.format(" />%n");
-    }
-    if (dimList.size() > 0)
-      out.format("%n");
-
-    List<Attribute> attList = g.getAttributes();
-    for (Attribute att : attList) {
-      writeNcMLAtt(att, out, indent);
-    }
-    if (attList.size() > 0)
-      out.format("%n");
-
-    for (Variable v : g.getVariables()) {
-      if (v instanceof Structure) {
-        writeNcMLStructure((Structure) v, out, indent, showValues);
-      } else {
-        writeNcMLVariable(v, out, indent, showValues);
-      }
-    }
-
-    // nested groups
-    List groupList = g.getGroups();
-    for (int i = 0; i < groupList.size(); i++) {
-      if (i > 0) out.format("%n");
-      Group nested = (Group) groupList.get(i);
-      writeNcMLGroup(ncfile, nested, out, indent, showValues);
-    }
-
-    indent.decr();
-
-    if (g != ncfile.getRootGroup()) {
-      out.format("%s</group>%n", indent);
-    }
-  }
-
-  static private void writeNcMLStructure(Structure s, Formatter out, Indent indent, WantValues showValues) throws IOException {
-    out.format("%s<structure name='%s", indent, StringUtil2.quoteXmlAttribute(s.getShortName()));
-
-    // any dimensions?
-    if (s.getRank() > 0) {
-      writeNcMLDimension(s, out);
-    }
-    out.format(">%n");
-
-    indent.incr();
-
-    List<Attribute> attList = s.getAttributes();
-    for (Attribute att : attList) {
-      writeNcMLAtt(att, out, indent);
-    }
-    if (attList.size() > 0)
-      out.format("%n");
-
-    List<Variable> varList = s.getVariables();
-    for (Variable v : varList) {
-      writeNcMLVariable(v, out, indent, showValues);
-    }
-
-    indent.decr();
-
-    out.format("%s</structure>%n", indent);
-  }
-
-  static private void writeNcMLVariable(Variable v, Formatter out, Indent indent, WantValues showValues) throws IOException {
-    out.format("%s<variable name='%s' type='%s'", indent, StringUtil2.quoteXmlAttribute(v.getShortName()), v.getDataType());
-
-    // any dimensions (scalers must skip this attribute) ?
-    if (v.getRank() > 0) {
-      writeNcMLDimension(v, out);
-    }
-
-    indent.incr();
-
-    boolean closed = false;
-
-    // any attributes ?
-    java.util.List<Attribute> atts = v.getAttributes();
-    if (atts.size() > 0) {
-      out.format(" >\n");
-      closed = true;
-      for (Attribute att : atts) {
-        writeNcMLAtt(att, out, indent);
-      }
-    }
-
-    // print data ?
-    if ((showValues == WantValues.all) ||
-            ((showValues == WantValues.coordsOnly) && v.isCoordinateVariable())) {
-      if (!closed) {
-        out.format(" >\n");
-        closed = true;
-      }
-      writeNcMLValues(v, out, indent);
-    }
-
-    indent.decr();
-
-    // close variable element
-    if (!closed)
-      out.format(" />\n");
-    else {
-      out.format("%s</variable>%n", indent);
-    }
-
-  }
-
-  // LOOK anon dimensions
-
-  static private void writeNcMLDimension(Variable v, Formatter out) {
-    out.format(" shape='");
-    java.util.List<Dimension> dims = v.getDimensions();
-    for (int j = 0; j < dims.size(); j++) {
-      Dimension dim = dims.get(j);
-      if (j != 0)
-        out.format(" ");
-      if (dim.isShared())
-        out.format("%s", StringUtil2.quoteXmlAttribute(dim.getName()));
-      else
-        out.format("%d", dim.getLength());
-    }
-    out.format("'");
-  }
-
-  @SuppressWarnings({"ObjectToString"})
-  static private void writeNcMLAtt(Attribute att, Formatter out, Indent indent) {
-    out.format("%s<attribute name='%s' value='", indent, StringUtil2.quoteXmlAttribute(att.getName()));
-    if (att.isString()) {
-      for (int i = 0; i < att.getLength(); i++) {
-        if (i > 0) out.format("\\, "); // ??
-        out.format("%s", StringUtil2.quoteXmlAttribute(att.getStringValue(i)));
-      }
-    } else {
-      for (int i = 0; i < att.getLength(); i++) {
-        if (i > 0) out.format(" ");
-        out.format("%s ", att.getNumericValue(i));
-      }
-      out.format("' type='%s", att.getDataType());
-    }
-    out.format("' />\n");
-  }
-
-  static private void writeNcMLValues(Variable v, Formatter out, Indent indent) throws IOException {
-    Array data = v.read();
-    int width = formatValues(indent + "<values>", out, 0, indent);
-
-    IndexIterator ii = data.getIndexIterator();
-    while (ii.hasNext())
-      width = formatValues(ii.next() + " ", out, width, indent);
-    formatValues("</values>\n", out, width, indent);
-  }
-
-  static private int formatValues(String s, Formatter out, int width, Indent indent) {
-    int len = s.length();
-    int totalWidth = 80;
-    if (len + width > totalWidth) {
-      out.format("%n%s", indent);
-      width = indent.toString().length();
-    }
-    out.format("%s", s);
-    width += len;
-    return width;
-  }
-
-  private static char[] org = {'\b', '\f', '\n', '\r', '\t', '\\', '\'', '\"'};
-  private static String[] replace = {"\\b", "\\f", "\\n", "\\r", "\\t", "\\\\", "\\\'", "\\\""};
-
-  /**
-   * Replace special characters '\t', '\n', '\f', '\r'.
-   *
-   * @param s string to quote
-   * @return equivilent string replacing special chars
-   */
-  static public String encodeString(String s) {
-    return StringUtil2.replace(s, org, replace);
-  }
-
-  ////////////////////////////////////////////////////////////////////////////////////////////
-
-  /**
-   * Main program.
-   * <p><strong>ucar.nc2.NCdump filename [-cdl | -ncml] [-c | -vall] [-v varName1;varName2;..] [-v varName(0:1,:,12)] </strong>
-   * <p>where: <ul>
-   * <li> filename : path of any CDM readable file
-   * <li> cdl or ncml: output format is CDL or NcML
-   * <li> -vall : dump all variable data
-   * <li> -c : dump coordinate variable data
-   * <li> -v varName1;varName2; : dump specified variable(s)
-   * <li> -v varName(0:1,:,12) : dump specified variable section
-   * </ul>
-   * Default is to dump the header info only.
-   *
-   * @param args arguments
-   */
-  public static void main(String[] args) {
-
-    if (args.length == 0) {
-      System.out.println(usage);
-      return;
-    }
-
-    StringBuilder sbuff = new StringBuilder();
-    for (String arg : args) {
-      sbuff.append(arg);
-      sbuff.append(" ");
-    }
-
-    try {
-      Writer writer = new BufferedWriter(new OutputStreamWriter(System.out, Charset.forName("UTF-8")));
-      NCdumpW.print(sbuff.toString(), writer, null);
-
-    } catch (java.io.IOException ioe) {
-      ioe.printStackTrace();
-    }
-  }
->>>>>>> 6a3f4b79
 }