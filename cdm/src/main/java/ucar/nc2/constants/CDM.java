--- conflicted
+++ resolved
@@ -1,96 +1,94 @@
-/*
- * Copyright 1998-2015 John Caron and University Corporation for Atmospheric Research/Unidata
- *
- *  Portions of this software were developed by the Unidata Program at the
- *  University Corporation for Atmospheric Research.
- *
- *  Access and use of this software shall impose the following obligations
- *  and understandings on the user. The user is granted the right, without
- *  any fee or cost, to use, copy, modify, alter, enhance and distribute
- *  this software, and any derivative works thereof, and its supporting
- *  documentation for any purpose whatsoever, provided that this entire
- *  notice appears in all copies of the software, derivative works and
- *  supporting documentation.  Further, UCAR requests that the user credit
- *  UCAR/Unidata in any publications that result from the use of this
- *  software or in any product that includes this software. The names UCAR
- *  and/or Unidata, however, may not be used in any advertising or publicity
- *  to endorse or promote any products or commercial entity unless specific
- *  written permission is obtained from UCAR/Unidata. The user also
- *  understands that UCAR/Unidata is not obligated to provide the user with
- *  any support, consulting, training or assistance of any kind with regard
- *  to the use, operation and performance of this software nor to provide
- *  the user with any updates, revisions, new versions or "bug fixes."
- *
- *  THIS SOFTWARE IS PROVIDED BY UCAR/UNIDATA "AS IS" AND ANY EXPRESS OR
- *  IMPLIED WARRANTIES, INCLUDING, BUT NOT LIMITED TO, THE IMPLIED
- *  WARRANTIES OF MERCHANTABILITY AND FITNESS FOR A PARTICULAR PURPOSE ARE
- *  DISCLAIMED. IN NO EVENT SHALL UCAR/UNIDATA BE LIABLE FOR ANY SPECIAL,
- *  INDIRECT OR CONSEQUENTIAL DAMAGES OR ANY DAMAGES WHATSOEVER RESULTING
- *  FROM LOSS OF USE, DATA OR PROFITS, WHETHER IN AN ACTION OF CONTRACT,
- *  NEGLIGENCE OR OTHER TORTIOUS ACTION, ARISING OUT OF OR IN CONNECTION
- *  WITH THE ACCESS, USE OR PERFORMANCE OF THIS SOFTWARE.
- */
-
-package ucar.nc2.constants;
-
-import java.nio.charset.Charset;
-
-/**
- * CDM constants.
- *
- * @author caron
- * @since 12/20/11
- */
-public class CDM {
-  public static final String UTF8 = "UTF-8";
-  public static final Charset utf8Charset = Charset.forName("UTF-8");
-
-  // structural
-  public static final String CHUNK_SIZES = "_ChunkSizes";
-  public static final String COMPRESS = "_Compress";
-  public static final String COMPRESS_DEFLATE = "deflate";
-  public static final String FIELD_ATTS = "_field_atts";    // netcdf4 compound atts
-
-  // from the Netcdf Users Guide
-  // http://www.unidata.ucar.edu/software/netcdf/docs/netcdf.html#Attribute-Conventions
-  public static final String ABBREV = "abbreviation";
-  public static final String ADD_OFFSET = "add_offset";
-  public static final String CONVENTIONS = "Conventions";
-  public static final String DESCRIPTION = "description";
-  public static final String FILL_VALUE = "_FillValue";
-  public static final String HISTORY = "history";
-  public static final String LONG_NAME = "long_name";
-  public static final String MISSING_VALUE = "missing_value";
-  public static final String SCALE_FACTOR = "scale_factor";
-  public static final String TITLE = "title";
-  public static final String UNITS = "units";
-  public static final String UDUNITS = "udunits";
-  public static final String UNSIGNED = "_Unsigned";
-  public static final String VALID_RANGE = "valid_range";
-
-  // staggering for _Coordinate.Stagger
-  public static final String ARAKAWA_E = "Arakawa-E";
-  public static final String CurvilinearOrthogonal = "Curvilinear_Orthogonal";
-  public static final String StaggerType = "stagger_type";
-
-  // misc
-  public static final String CF_EXTENDED = "CDM-Extended-CF";
-  public static final String FILE_FORMAT = "file_format";
-  public static final String GAUSSIAN = "gaussian_lats";
-  public static final String LAT_UNITS = "degrees_north";
-  public static final String LON_UNITS = "degrees_east";
-  public static final String RLATLON_UNITS = "degrees";
-  public static final String TIME_OFFSET = "time offset from runtime";
-
-<<<<<<< HEAD
-    // class not interface, per Bloch edition 2 item 19
-  private CDM() {} // disable instantiation
-=======
-  // Special Attribute Names
-  public static final String NCPROPERTIES = "_NCProperties";
-  public static final String ISNETCDF4 = "_IsNetcdf4";
-  public static final String SUPERBLOCKVERSION = "_SuperblockVersion";
-  public static final String DAP4_LITTLE_ENDIAN = "_DAP4_Little_Endian";
-  public static final String EDU_UCAR_PREFIX = "_edu.ucar";
->>>>>>> 33b1fa79
-}
+/*
+ * Copyright 1998-2015 John Caron and University Corporation for Atmospheric Research/Unidata
+ *
+ *  Portions of this software were developed by the Unidata Program at the
+ *  University Corporation for Atmospheric Research.
+ *
+ *  Access and use of this software shall impose the following obligations
+ *  and understandings on the user. The user is granted the right, without
+ *  any fee or cost, to use, copy, modify, alter, enhance and distribute
+ *  this software, and any derivative works thereof, and its supporting
+ *  documentation for any purpose whatsoever, provided that this entire
+ *  notice appears in all copies of the software, derivative works and
+ *  supporting documentation.  Further, UCAR requests that the user credit
+ *  UCAR/Unidata in any publications that result from the use of this
+ *  software or in any product that includes this software. The names UCAR
+ *  and/or Unidata, however, may not be used in any advertising or publicity
+ *  to endorse or promote any products or commercial entity unless specific
+ *  written permission is obtained from UCAR/Unidata. The user also
+ *  understands that UCAR/Unidata is not obligated to provide the user with
+ *  any support, consulting, training or assistance of any kind with regard
+ *  to the use, operation and performance of this software nor to provide
+ *  the user with any updates, revisions, new versions or "bug fixes."
+ *
+ *  THIS SOFTWARE IS PROVIDED BY UCAR/UNIDATA "AS IS" AND ANY EXPRESS OR
+ *  IMPLIED WARRANTIES, INCLUDING, BUT NOT LIMITED TO, THE IMPLIED
+ *  WARRANTIES OF MERCHANTABILITY AND FITNESS FOR A PARTICULAR PURPOSE ARE
+ *  DISCLAIMED. IN NO EVENT SHALL UCAR/UNIDATA BE LIABLE FOR ANY SPECIAL,
+ *  INDIRECT OR CONSEQUENTIAL DAMAGES OR ANY DAMAGES WHATSOEVER RESULTING
+ *  FROM LOSS OF USE, DATA OR PROFITS, WHETHER IN AN ACTION OF CONTRACT,
+ *  NEGLIGENCE OR OTHER TORTIOUS ACTION, ARISING OUT OF OR IN CONNECTION
+ *  WITH THE ACCESS, USE OR PERFORMANCE OF THIS SOFTWARE.
+ */
+
+package ucar.nc2.constants;
+
+import java.nio.charset.Charset;
+
+/**
+ * CDM constants.
+ *
+ * @author caron
+ * @since 12/20/11
+ */
+public class CDM {
+  public static final String UTF8 = "UTF-8";
+  public static final Charset utf8Charset = Charset.forName("UTF-8");
+
+  // structural
+  public static final String CHUNK_SIZES = "_ChunkSizes";
+  public static final String COMPRESS = "_Compress";
+  public static final String COMPRESS_DEFLATE = "deflate";
+  public static final String FIELD_ATTS = "_field_atts";    // netcdf4 compound atts
+
+  // from the Netcdf Users Guide
+  // http://www.unidata.ucar.edu/software/netcdf/docs/netcdf.html#Attribute-Conventions
+  public static final String ABBREV = "abbreviation";
+  public static final String ADD_OFFSET = "add_offset";
+  public static final String CONVENTIONS = "Conventions";
+  public static final String DESCRIPTION = "description";
+  public static final String FILL_VALUE = "_FillValue";
+  public static final String HISTORY = "history";
+  public static final String LONG_NAME = "long_name";
+  public static final String MISSING_VALUE = "missing_value";
+  public static final String SCALE_FACTOR = "scale_factor";
+  public static final String TITLE = "title";
+  public static final String UNITS = "units";
+  public static final String UDUNITS = "udunits";
+  public static final String UNSIGNED = "_Unsigned";
+  public static final String VALID_RANGE = "valid_range";
+
+  // staggering for _Coordinate.Stagger
+  public static final String ARAKAWA_E = "Arakawa-E";
+  public static final String CurvilinearOrthogonal = "Curvilinear_Orthogonal";
+  public static final String StaggerType = "stagger_type";
+
+  // misc
+  public static final String CF_EXTENDED = "CDM-Extended-CF";
+  public static final String FILE_FORMAT = "file_format";
+  public static final String GAUSSIAN = "gaussian_lats";
+  public static final String LAT_UNITS = "degrees_north";
+  public static final String LON_UNITS = "degrees_east";
+  public static final String RLATLON_UNITS = "degrees";
+  public static final String TIME_OFFSET = "time offset from runtime";
+
+  // Special Attribute Names
+  public static final String NCPROPERTIES = "_NCProperties";
+  public static final String ISNETCDF4 = "_IsNetcdf4";
+  public static final String SUPERBLOCKVERSION = "_SuperblockVersion";
+  public static final String DAP4_LITTLE_ENDIAN = "_DAP4_Little_Endian";
+  public static final String EDU_UCAR_PREFIX = "_edu.ucar";
+
+  // class not interface, per Bloch edition 2 item 19
+  private CDM() {} // disable instantiation
+}