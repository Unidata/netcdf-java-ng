--- conflicted
+++ resolved
@@ -5,11 +5,7 @@
   <parent>
     <groupId>edu.ucar</groupId>
     <artifactId>thredds-parent</artifactId>
-<<<<<<< HEAD
-    <version>4.5.0-SNAPSHOT</version>
-=======
     <version>4.4.2-SNAPSHOT</version>
->>>>>>> 3f489926
   </parent>
 
   <!-- ===========================================================
@@ -111,7 +107,7 @@
               <goal>shade</goal>
             </goals>
             <configuration>
-              <finalName>tdm-4.5</finalName>
+              <finalName>tdm-4.4</finalName>
 
               <artifactSet>
                 <excludes>
@@ -131,7 +127,7 @@
 
               <transformers>
                 <transformer implementation="org.apache.maven.plugins.shade.resource.ManifestResourceTransformer">
-                  <mainClass>thredds.tdm.Tdm</mainClass>
+                  <mainClass>thredds.tdm.TdmRunner</mainClass>
                 </transformer>
                 <transformer implementation="org.apache.maven.plugins.shade.resource.AppendingTransformer">
                   <resource>META-INF/spring.handlers</resource>
