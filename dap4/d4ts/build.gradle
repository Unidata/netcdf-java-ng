apply from: "$rootDir/gradle/any/dependencies.gradle"
apply from: "$rootDir/gradle/any/java.gradle"
// d4ts has no tests
// d4ts is not published
apply from: "$rootDir/gradle/any/gretty.gradle"

apply plugin: 'war'

dependencies {
    compile project(':dap4:d4core')
<<<<<<< HEAD
    compile project(':dap4:d4lib')
    compile project(':dap4:d4servlet')
    compileOnly libraries["javax.servlet-api"]
    compile libraries["slf4j-api"]
    runtime libraries["log4j-slf4j-impl"]
    runtime libraries["log4j-core"]
    runtime libraries["log4j-web"]
}

// This specifies the resources from ":dap4:d4tests" that we need to include in the d4ts war and inplaceWebapp.
def d4testsResourcesCopySpec = copySpec {
    File d4testsResourcesDir = project(":dap4:d4tests").file('src/test/data/resources')
    
    from (new File(d4testsResourcesDir, 'favicon.ico')) {
        into('WEB-INF/')
    }
    from (new File(d4testsResourcesDir, "testfiles/")) {
        into('WEB-INF/resources/testfiles/')
        include('*.syn')
        include('*.nc')
        include('*.hdf5')
        include('*.raw')
    }
    /* ignore for now
    from(new File(d4testsResourcesDir, "testfiles/dmr/")) {
        into('WEB-INF/resources/testfiles/dmr/')
        include('*.dmr')
    }
    */
}

war.with d4testsResourcesCopySpec

// This will be used by both :d4ts and :d4tests.
ext.grettyConfig = {
    httpPort = 8083
    contextPath = '/d4ts'
    
    afterEvaluate {
        prepareInplaceWebAppFolder.with d4testsResourcesCopySpec
    }
}

gretty grettyConfig
=======
    compile project(':dap4:d4servletshared')
    compileOnly libraries["javax.servlet-api"]
}
>>>>>>> 33b1fa79
<|MERGE_RESOLUTION|>--- conflicted
+++ resolved
@@ -8,7 +8,6 @@
 
 dependencies {
     compile project(':dap4:d4core')
-<<<<<<< HEAD
     compile project(':dap4:d4lib')
     compile project(':dap4:d4servlet')
     compileOnly libraries["javax.servlet-api"]
@@ -21,7 +20,7 @@
 // This specifies the resources from ":dap4:d4tests" that we need to include in the d4ts war and inplaceWebapp.
 def d4testsResourcesCopySpec = copySpec {
     File d4testsResourcesDir = project(":dap4:d4tests").file('src/test/data/resources')
-    
+
     from (new File(d4testsResourcesDir, 'favicon.ico')) {
         into('WEB-INF/')
     }
@@ -46,15 +45,10 @@
 ext.grettyConfig = {
     httpPort = 8083
     contextPath = '/d4ts'
-    
+
     afterEvaluate {
         prepareInplaceWebAppFolder.with d4testsResourcesCopySpec
     }
 }
 
-gretty grettyConfig
-=======
-    compile project(':dap4:d4servletshared')
-    compileOnly libraries["javax.servlet-api"]
-}
->>>>>>> 33b1fa79
+gretty grettyConfig