/*
 * Copyright 1998-2015 John Caron and University Corporation for Atmospheric Research/Unidata
 *
 *  Portions of this software were developed by the Unidata Program at the
 *  University Corporation for Atmospheric Research.
 *
 *  Access and use of this software shall impose the following obligations
 *  and understandings on the user. The user is granted the right, without
 *  any fee or cost, to use, copy, modify, alter, enhance and distribute
 *  this software, and any derivative works thereof, and its supporting
 *  documentation for any purpose whatsoever, provided that this entire
 *  notice appears in all copies of the software, derivative works and
 *  supporting documentation.  Further, UCAR requests that the user credit
 *  UCAR/Unidata in any publications that result from the use of this
 *  software or in any product that includes this software. The names UCAR
 *  and/or Unidata, however, may not be used in any advertising or publicity
 *  to endorse or promote any products or commercial entity unless specific
 *  written permission is obtained from UCAR/Unidata. The user also
 *  understands that UCAR/Unidata is not obligated to provide the user with
 *  any support, consulting, training or assistance of any kind with regard
 *  to the use, operation and performance of this software nor to provide
 *  the user with any updates, revisions, new versions or "bug fixes."
 *
 *  THIS SOFTWARE IS PROVIDED BY UCAR/UNIDATA "AS IS" AND ANY EXPRESS OR
 *  IMPLIED WARRANTIES, INCLUDING, BUT NOT LIMITED TO, THE IMPLIED
 *  WARRANTIES OF MERCHANTABILITY AND FITNESS FOR A PARTICULAR PURPOSE ARE
 *  DISCLAIMED. IN NO EVENT SHALL UCAR/UNIDATA BE LIABLE FOR ANY SPECIAL,
 *  INDIRECT OR CONSEQUENTIAL DAMAGES OR ANY DAMAGES WHATSOEVER RESULTING
 *  FROM LOSS OF USE, DATA OR PROFITS, WHETHER IN AN ACTION OF CONTRACT,
 *  NEGLIGENCE OR OTHER TORTIOUS ACTION, ARISING OUT OF OR IN CONNECTION
 *  WITH THE ACCESS, USE OR PERFORMANCE OF THIS SOFTWARE.
 */

package thredds.core;

import com.coverity.security.Escape;
import org.springframework.beans.factory.annotation.Autowired;
import org.springframework.stereotype.Component;
import thredds.client.catalog.*;
<<<<<<< HEAD
import thredds.client.catalog.tools.DatasetHtmlWriter;
import thredds.server.catalog.CatalogScan;
import thredds.server.catalog.DatasetScan;
import thredds.server.catalog.FeatureCollectionRef;
import thredds.server.config.HtmlConfigBean;
import thredds.server.config.TdsContext;
import thredds.server.viewer.ViewerService;
import thredds.servlet.ServletUtil;
=======
import thredds.client.catalog.writer.DatasetHtmlWriter;
import thredds.server.config.HtmlConfig;
import thredds.servlet.HtmlWriter;
>>>>>>> f630cd2b
import thredds.util.ContentType;
import ucar.nc2.units.DateType;
import ucar.unidata.util.Format;
import ucar.unidata.util.StringUtil2;

import javax.servlet.http.HttpServletRequest;
import javax.servlet.http.HttpServletResponse;
import java.io.IOException;
import java.io.PrintWriter;
import java.net.URI;
import java.net.URISyntaxException;
import java.util.Formatter;
import java.util.List;

import static thredds.servlet.ServletUtil.setResponseContentLength;

/**
 * Write HTML representations of a Catalog or Dataset.
 * Used by both client and server.
 *
 * @author caron
 * @since 1/19/2015
 */
@Component
public class ConfigCatalogHtmlWriter {
  static private org.slf4j.Logger log = org.slf4j.LoggerFactory.getLogger(ConfigCatalogHtmlWriter.class);

  static public String getHtmlDoctypeAndOpenTag() {
    return "<!DOCTYPE html PUBLIC '-//W3C//DTD HTML 4.01 Transitional//EN'\n" +
            "        'http://www.w3.org/TR/html4/loose.dtd'>\n" + "<html>\n";
  }

  static public String getXHtmlDoctypeAndOpenTag() {
    return "<!DOCTYPE html PUBLIC '-//W3C//DTD XHTML 1.0 Strict//EN'\n" +
            "        'http://www.w3.org/TR/xhtml1/DTD/xhtml1-strict.dtd'>\n" +
            "<html xmlns='http://www.w3.org/1999/xhtml' xml:lang='en' lang='en'>";
  }

  @Autowired
  private ViewerService viewerService;

  @Autowired
  private TdsContext tdsContext;

  @Autowired
  private HtmlConfigBean htmlConfig;


  /**
   * Write an Catalog to the HttpServletResponse, return the size in bytes of the catalog written to the response.
   *
   * @param req            the HttpServletRequest
   * @param res            the HttpServletResponse.
   * @param cat            the InvCatalogImpl to write to the HttpServletResponse.
   * @param isLocalCatalog indicates whether this catalog is local to this server.
   * @return the size in bytes of the catalog written to the HttpServletResponse.
   * @throws IOException if problems writing the response.
   */
  public int writeCatalog(HttpServletRequest req, HttpServletResponse res, Catalog cat, boolean isLocalCatalog) throws IOException {
    String catHtmlAsString = convertCatalogToHtml(cat, isLocalCatalog);

    // Once this header is set, we know the encoding, and thus the actual
    // number of *bytes*, not characters, to encode
    res.setContentType(ContentType.html.getContentHeader());
    int len = ServletUtil.setResponseContentLength(res, catHtmlAsString);

    if (!req.getMethod().equals("HEAD")) {
      PrintWriter writer = res.getWriter();
      writer.write(catHtmlAsString);
      writer.flush();
    }

    return len;
  }

  /**
   * Write a catalog in HTML, make it look like a file directory.
   *
   * @param cat catalog to write
   */
  String convertCatalogToHtml(Catalog cat, boolean isLocalCatalog) {
    StringBuilder sb = new StringBuilder(10000);

    String uri = cat.getUriString();
    if (uri == null) uri = cat.getName();
    if (uri == null) uri = "unknown";
    String catname = Escape.html(uri);

    // Render the page header
    sb.append(getHtmlDoctypeAndOpenTag()); // "<html>\n" );
    sb.append("<head>\r\n");
    sb.append("<meta http-equiv='Content-Type' content='text/html; charset=UTF-8'>");
    sb.append("<title>");
    //if (cat.isStatic())
    //  sb.append("TdsStaticCatalog ").append(catname); // for searching
    //else
    sb.append("Catalog ").append(catname);
    sb.append("</title>\r\n");
    sb.append(getTdsCatalogCssLink()).append("\n");
    sb.append("</head>\r\n");
    sb.append("<body>");
    sb.append("<h1>");

    // Logo
    //String logoUrl = this.htmlConfig.getInstallLogoUrl();
    String logoUrl = htmlConfig.prepareUrlStringForHtml(htmlConfig.getInstallLogoUrl());
    if (logoUrl != null) {
      sb.append("<img src='").append(logoUrl);
      String logoAlt = htmlConfig.getInstallLogoAlt();
      if (logoAlt != null) sb.append("' alt='").append(logoAlt);
      sb.append("' align='left' valign='top'").append(">\n");
    }

    sb.append(" Catalog ").append(catname);
    sb.append("</h1>");
    sb.append("<HR size='1' noshade='noshade'>");

    sb.append("<table width='100%' cellspacing='0' cellpadding='5' align='center'>\r\n");

    // Render the column headings
    sb.append("<tr>\r\n");
    sb.append("<th align='left'><font size='+1'>");
    sb.append("Dataset");
    sb.append("</font></th>\r\n");
    sb.append("<th align='center'><font size='+1'>");
    sb.append("Size");
    sb.append("</font></th>\r\n");
    sb.append("<th align='right'><font size='+1'>");
    sb.append("Last Modified");
    sb.append("</font></th>\r\n");
    sb.append("</tr>");

    // Recursively render the datasets
    doDatasets(cat, cat.getDatasetsLocal(), sb, false, 0, isLocalCatalog);

    // Render the page footer
    sb.append("</table>\r\n");
    sb.append("<HR size='1' noshade='noshade'>");
    appendSimpleFooter(sb);
    sb.append("</body>\r\n");
    sb.append("</html>\r\n");

    return (sb.toString());
  }

  private boolean doDatasets(Catalog cat, List<Dataset> datasets, StringBuilder sb, boolean shade, int level, boolean isLocalCatalog) {
    //URI catURI = cat.getBaseURI();
    String catHtml;
    if (!isLocalCatalog) {
      // Setup HREF url to link to HTML dataset page (more below).
      catHtml = tdsContext.getContextPath() + "/remoteCatalogService?command=subset&catalog=" + cat.getUriString() + "&";
      // Can't be "/catalogServices?..." because subset decides on xml or html by trailing ".html" on URL path

    } else { // replace xml with html
      URI catURI = cat.getBaseURI();
      // Get the catalog name - we want a relative URL
      catHtml = catURI.getPath();
      if (catHtml == null) catHtml = cat.getUriString();  // if URI is a file
      int pos = catHtml.lastIndexOf("/");
      if (pos != -1) catHtml = catHtml.substring(pos + 1);

      // change the ending to "catalog.html?"
      pos = catHtml.lastIndexOf('.');
      if (pos < 0)
        catHtml = catHtml + "catalog.html?";
      else
        catHtml = catHtml.substring(0, pos) + ".html?";
    }

    for (Dataset ds : datasets) {
      String name = ds.getName();
      if (name == null) name = ""; // eg catrefs
      else name = Escape.html(ds.getName());

      sb.append("<tr");
      if (shade) sb.append(" bgcolor='#eeeeee'");
      sb.append(">\r\n");
      shade = !shade;

      sb.append("<td align='left'>");
      for (int j = 0; j <= level; j++) sb.append("&nbsp;&nbsp;&nbsp;&nbsp;");
      sb.append("\r\n");

      if (ds instanceof CatalogRef) {
        CatalogRef catref = (CatalogRef) ds;
        String href = catref.getXlinkHref();
        if (!isLocalCatalog) {
          URI hrefUri = cat.getBaseURI().resolve(href);
          href = hrefUri.toString();
        }
        try {
          URI uri = new URI(href);
          if (uri.isAbsolute()) {
            boolean defaultUseRemoteCatalogService = htmlConfig.getUseRemoteCatalogService(); // read default as set in threddsConfig.xml
            Boolean dsUseRemoteCatalogSerivce = ((CatalogRef) ds).useRemoteCatalogService();  // check to see if catalogRef contains tag that overrides default
            boolean useRemoteCatalogService = defaultUseRemoteCatalogService; // by default, use the option found in threddsConfig.xml
            if (dsUseRemoteCatalogSerivce == null)
              dsUseRemoteCatalogSerivce = defaultUseRemoteCatalogService; // if the dataset does not have the useRemoteDataset option set, opt for the default behavior

            // if the default is not the same as what is defined in the catalog, go with the catalog option
            // as the user has explicitly overridden the default
            if (defaultUseRemoteCatalogService != dsUseRemoteCatalogSerivce) {
              useRemoteCatalogService = dsUseRemoteCatalogSerivce;
            }

            // now, do the right thing with using the remoteCatalogService, or not
            if (useRemoteCatalogService) {
              href = tdsContext.getContextPath() + "/remoteCatalogService?catalog=" + href;
            } else {
              int pos = href.lastIndexOf('.');
              href = href.substring(0, pos) + ".html";
            }
          } else {
            int pos = href.lastIndexOf('.');
            href = href.substring(0, pos) + ".html";
          }

        } catch (URISyntaxException e) {
          log.error(href, e);
        }
        String folderIcon;
        if (ds instanceof CatalogScan || ds.hasProperty("CatalogScan"))
          folderIcon = "cat_folder.png";
        else if (ds instanceof DatasetScan || ds.hasProperty("DatasetScan"))
          folderIcon = "scan_folder.png";
        else if (ds instanceof FeatureCollectionRef)
          folderIcon = "fc_folder.png";
        else
          folderIcon = "folder.png";
          // folderIcon = htmlConfig.getFolderIconUrl();

        sb.append("<img src='").append(htmlConfig.prepareUrlStringForHtml(folderIcon))
                .append("' alt='").append(htmlConfig.getFolderIconAlt()).append("'> &nbsp;");
        sb.append("<a href='");
        sb.append(Escape.html(href));
        sb.append("'><tt>");
        sb.append(name);
        sb.append("</tt></a></td>\r\n");

      } else { // Not a CatalogRef
        if (ds.hasNestedDatasets())
          sb.append("<img src='").append(htmlConfig.prepareUrlStringForHtml("folder.png"))
                  .append("' alt='").append(htmlConfig.getFolderIconAlt()).append("'> &nbsp;");

        // Check if dataset has single resolver service.
        if (ds.getAccess().size() == 1 && ServiceType.Resolver == ds.getAccess().get(0).getService().getType()) {
          Access access = ds.getAccess().get(0);
          String accessUrlName = access.getUnresolvedUrlName();
          int pos = accessUrlName.lastIndexOf(".xml");

          if (accessUrlName.equalsIgnoreCase("latest.xml") && !isLocalCatalog) {
            String catBaseUriPath = "";
            String catBaseUri = cat.getBaseURI().toString();
            pos = catBaseUri.lastIndexOf("catalog.xml");
            if (pos != -1) {
              catBaseUriPath = catBaseUri.substring(0, pos);
            }
            accessUrlName = tdsContext.getContextPath() + "/remoteCatalogService?catalog=" + catBaseUriPath + accessUrlName;
          } else if (pos != -1) {
            accessUrlName = accessUrlName.substring(0, pos) + ".html";
          }

          sb.append("<a href='");
          sb.append(Escape.html(accessUrlName));
          sb.append("'><tt>");
          String tmpName = name;
          if (tmpName.endsWith(".xml")) {
            tmpName = tmpName.substring(0, tmpName.lastIndexOf('.'));
          }
          sb.append(tmpName);
          sb.append("</tt></a></td>\r\n");

        } else if (ds.findProperty(Dataset.NotAThreddsDataset) != null) { // Dataset can only be file served
          // Write link to HTML dataset page.
          sb.append("<a href='");
          sb.append(Escape.html(makeFileServerUrl(ds)));
          sb.append("'><tt>");
          sb.append(name);
          sb.append("</tt></a></td>\r\n");

        } else if (ds.getID() != null) { // Dataset with an ID.
          // Write link to HTML dataset page.
          sb.append("<a href='");
          sb.append(Escape.html(catHtml));
          sb.append("dataset=");
          sb.append(StringUtil2.replace(ds.getID(), '+', "%2B"));
          sb.append("'><tt>");
          sb.append(name);
          sb.append("</tt></a></td>\r\n");

        } else { // Dataset without an ID.
          sb.append("<tt>");
          sb.append(name);
          sb.append("</tt></td>\r\n");
        }
      }

      sb.append("<td align='right'><tt>");
      double size = ds.getDataSize();
      if ((size > 0) && !Double.isNaN(size)) {
        sb.append(Format.formatByteSize(size));
      } else {
        sb.append("&nbsp;");
      }
      sb.append("</tt></td>\r\n");

      sb.append("<td align='right'><tt>");

      // Get last modified time.
      DateType lastModDateType = ds.getLastModifiedDate();
      if (lastModDateType == null) {
        sb.append("--");// "Unknown");
      } else {
        sb.append(lastModDateType.toDateTimeString());
      }

      sb.append("</tt></td>\r\n");
      sb.append("</tr>\r\n");

      if (!(ds instanceof CatalogRef)) {
        shade = doDatasets(cat, ds.getDatasetsLocal(), sb, shade, level + 1, isLocalCatalog);
      }
    }

    return shade;
  }

  private String makeFileServerUrl(Dataset ds) {
    Access acc = ds.getAccess(ServiceType.HTTPServer);
    assert acc != null;
    return acc.getStandardUrlName();
  }

  private String convertDatasetToHtml(String catURL, Dataset dataset,
                                      HttpServletRequest request,
                                      boolean isLocalCatalog) {
    Formatter out = new Formatter();

<<<<<<< HEAD
    out.format("%s<head>%n", getHtmlDoctypeAndOpenTag());
    out.format("<title> Catalog Services</title>%n");
    out.format("<meta http-equiv='Content-Type' content='text/html; charset=UTF-8'>%n");
    out.format("%s</head>%n", getTdsPageCssLink());
    out.format("<body>%n");
=======
    out.format("%s<head>\r\n", html.getHtmlDoctypeAndOpenTag());
    out.format("<title> Catalog Services</title>\r\n");
    out.format("<meta http-equiv='Content-Type' content='text/html; charset=UTF-8'>\r\n");
    out.format("%s\r\n", html.getTdsPageCssLink());
    out.format(html.getGoogleTrackingContent());  // String already has EOL.
    out.format("</head>\r\n");
    out.format("<body>\r\n");
>>>>>>> f630cd2b

    StringBuilder sb = new StringBuilder();
    appendOldStyleHeader(sb);
    out.format("%s%n", sb);

    out.format("<h2> Catalog %s</h2>%n", catURL);

    DatasetHtmlWriter writer = new DatasetHtmlWriter();
    // (Formatter out, Dataset ds, boolean complete, boolean isServer, boolean datasetEvents, boolean catrefEvents, boolean resolveRelativeUrls)
    writer.writeHtmlDescription(out, dataset, false, true, false, false, !isLocalCatalog);

    // optional access through Viewers
    if (isLocalCatalog)
      viewerService.showViewers(out, dataset, request);

<<<<<<< HEAD
    out.format("%s%n", getGoogleTrackingContent());

    out.format("</body>%n");
    out.format("</html>%n");
=======
    out.format("</body>\r\n");
    out.format("</html>\r\n");
>>>>>>> f630cd2b

    return out.toString();
  }

  public int showDataset(String catURL, Dataset dataset,
                         HttpServletRequest request,
                         HttpServletResponse response,
                         boolean isLocalCatalog)
          throws IOException {
    String datasetAsHtml = this.convertDatasetToHtml(catURL, dataset, request, isLocalCatalog);

    response.setStatus(HttpServletResponse.SC_OK);
    response.setContentType(ContentType.html.getContentHeader());
    if (!request.getMethod().equals("HEAD")) {
      PrintWriter pw = response.getWriter();
      pw.write(datasetAsHtml);
      pw.flush();
    }

    return datasetAsHtml.length();
  }


    //  public static final String UNIDATA_CSS
  public String getUserCSS() {
    return new StringBuilder()
            .append("<link rel='stylesheet' href='")
            .append(this.htmlConfig.prepareUrlStringForHtml(this.htmlConfig.getPageCssUrl()))
            .append("' type='text/css' >").toString();
  }

  public String getTdsCatalogCssLink() {
    return new StringBuilder()
            .append("<link rel='stylesheet' href='")
            .append(this.htmlConfig.prepareUrlStringForHtml(this.htmlConfig.getCatalogCssUrl()))
            .append("' type='text/css' >").toString();
  }

  public String getTdsPageCssLink() {
    return new StringBuilder()
            .append("<link rel='stylesheet' href='")
            .append(this.htmlConfig.prepareUrlStringForHtml(this.htmlConfig.getPageCssUrl()))
            .append("' type='text/css' >").toString();
  }

  //  public static final String UNIDATA_HEAD
  public String getUserHead() {
    return new StringBuilder()
            .append("<table width='100%'><tr><td>\n")
            .append("  <img src='").append(this.htmlConfig.prepareUrlStringForHtml(this.htmlConfig.getHostInstLogoUrl()))
            .append("'\n")
            .append("       alt='").append(this.htmlConfig.getHostInstLogoAlt()).append("'\n")
            .append("       align='left' valign='top'\n")
            .append("       hspace='10' vspace='2'>\n")
            .append("  <h3><strong>").append(this.tdsContext.getWebappDisplayName()).append("</strong></h3>\n")
            .append("</td></tr></table>\n")
            .toString();
  }

  public void appendOldStyleHeader(StringBuilder sb) {
    appendOldStyleHeader(sb,
            this.htmlConfig.getWebappName(), this.htmlConfig.prepareUrlStringForHtml(this.htmlConfig.getWebappUrl()),
            this.htmlConfig.getInstallLogoAlt(), this.htmlConfig.prepareUrlStringForHtml(this.htmlConfig.getInstallLogoUrl()),
            this.htmlConfig.getInstallName(), this.htmlConfig.prepareUrlStringForHtml(this.htmlConfig.getInstallUrl()),
            this.htmlConfig.getHostInstName(), this.htmlConfig.prepareUrlStringForHtml(this.htmlConfig.getHostInstUrl()));
  }

  public void appendOldStyleHeader(StringBuilder sb,
                                   String webappName, String webappUrl,
                                   String logoAlt, String logoUrl,
                                   String installName, String installUrl,
                                   String hostName, String hostUrl) {
    // Table setup.
    sb.append("<table width='100%'>\n")
            .append("<tr><td>\n");
    // Logo
    sb.append("<img src='").append(logoUrl)
            .append("' alt='").append(logoAlt)
            .append("' align='left' valign='top'")
            .append(" hspace='10' vspace='2'")
            .append(">\n");

    // Installation name.
    sb.append("<h3><strong>")
            .append("<a href='").append(installUrl).append("'>")
            .append(installName).append("</a>")
            .append("</strong>");
    if (false) sb.append(" at ").append(hostName);
    sb.append("</h3>\n");

    // Webapp Name.
    sb.append("<h3><strong>")
            .append("<a href='").append(webappUrl).append("'>")
            .append(webappName).append("</a>")
            .append("</strong></h3>\n");

    sb.append("</td></tr>\n")
            .append("</table>\n");
  }

  public void appendSimpleFooter(StringBuilder sb) {
    sb.append("<h3>");
    if (this.htmlConfig.getInstallName() != null) {
      String installUrl = this.htmlConfig.prepareUrlStringForHtml(this.htmlConfig.getInstallUrl());
      if (installUrl != null)
        sb.append("<a href='").append(installUrl).append("'>");
      sb.append(this.htmlConfig.getInstallName());
      if (installUrl != null)
        sb.append("</a>");
    }
    if (this.htmlConfig.getHostInstName() != null) {
      sb.append(" at ");
      String hostInstUrl = this.htmlConfig.prepareUrlStringForHtml(this.htmlConfig.getHostInstUrl());
      if (hostInstUrl != null)
        sb.append("<a href='").append(hostInstUrl).append("'>");
      sb.append(this.htmlConfig.getHostInstName());
      if (hostInstUrl != null)
      sb.append("</a>");
      sb.append(" see <a href='/thredds/info/serverInfo.html'> Info </a>");
      sb.append("<br>\n");
    }

    sb.append( this.tdsContext.getWebappDisplayName() )
            .append( " [Version " ).append( this.tdsContext.getVersionInfo() );
    sb.append( "] <a href='" )
            .append( this.htmlConfig.prepareUrlStringForHtml( this.htmlConfig.getWebappDocsUrl() ) )
            .append( "'> Documentation</a>" );
    sb.append( "</h3>\n" );
    sb.append( this.getGoogleTrackingContent() );
  }

  public String getGoogleTrackingContent() {
      if (this.htmlConfig.getGoogleTrackingCode().isEmpty()){
          return "";
      } else {
          return new StringBuilder()
	        .append("<script type='text/javascript'>")
	        .append("var _gaq = _gaq || [];")
	        .append("_gaq.push(['_setAccount', '")
	        .append( this.htmlConfig.getGoogleTrackingCode() )
	        .append("']);")
	        .append("_gaq.push(['_trackPageview']);")

	        .append("(function() {")
	        .append("var ga = document.createElement('script'); ga.type = 'text/javascript'; ga.async = true;")
	        .append("ga.src = ('https:' == document.location.protocol ? 'https://ssl' : 'http://www') + '.google-analytics.com/ga.js';")
	        .append("    var s = document.getElementsByTagName('script')[0]; s.parentNode.insertBefore(ga, s);")
	        .append("})();")
	        .append("</script>").toString();
      }
  }
}<|MERGE_RESOLUTION|>--- conflicted
+++ resolved
@@ -37,7 +37,6 @@
 import org.springframework.beans.factory.annotation.Autowired;
 import org.springframework.stereotype.Component;
 import thredds.client.catalog.*;
-<<<<<<< HEAD
 import thredds.client.catalog.tools.DatasetHtmlWriter;
 import thredds.server.catalog.CatalogScan;
 import thredds.server.catalog.DatasetScan;
@@ -46,11 +45,6 @@
 import thredds.server.config.TdsContext;
 import thredds.server.viewer.ViewerService;
 import thredds.servlet.ServletUtil;
-=======
-import thredds.client.catalog.writer.DatasetHtmlWriter;
-import thredds.server.config.HtmlConfig;
-import thredds.servlet.HtmlWriter;
->>>>>>> f630cd2b
 import thredds.util.ContentType;
 import ucar.nc2.units.DateType;
 import ucar.unidata.util.Format;
@@ -64,8 +58,6 @@
 import java.net.URISyntaxException;
 import java.util.Formatter;
 import java.util.List;
-
-import static thredds.servlet.ServletUtil.setResponseContentLength;
 
 /**
  * Write HTML representations of a Catalog or Dataset.
@@ -389,21 +381,13 @@
                                       boolean isLocalCatalog) {
     Formatter out = new Formatter();
 
-<<<<<<< HEAD
     out.format("%s<head>%n", getHtmlDoctypeAndOpenTag());
     out.format("<title> Catalog Services</title>%n");
     out.format("<meta http-equiv='Content-Type' content='text/html; charset=UTF-8'>%n");
-    out.format("%s</head>%n", getTdsPageCssLink());
+    out.format("%s%n", getTdsPageCssLink());
+    out.format(getGoogleTrackingContent());  // String already has EOL.
+    out.format("</head>%n");
     out.format("<body>%n");
-=======
-    out.format("%s<head>\r\n", html.getHtmlDoctypeAndOpenTag());
-    out.format("<title> Catalog Services</title>\r\n");
-    out.format("<meta http-equiv='Content-Type' content='text/html; charset=UTF-8'>\r\n");
-    out.format("%s\r\n", html.getTdsPageCssLink());
-    out.format(html.getGoogleTrackingContent());  // String already has EOL.
-    out.format("</head>\r\n");
-    out.format("<body>\r\n");
->>>>>>> f630cd2b
 
     StringBuilder sb = new StringBuilder();
     appendOldStyleHeader(sb);
@@ -419,15 +403,8 @@
     if (isLocalCatalog)
       viewerService.showViewers(out, dataset, request);
 
-<<<<<<< HEAD
-    out.format("%s%n", getGoogleTrackingContent());
-
     out.format("</body>%n");
     out.format("</html>%n");
-=======
-    out.format("</body>\r\n");
-    out.format("</html>\r\n");
->>>>>>> f630cd2b
 
     return out.toString();
   }
