--- conflicted
+++ resolved
@@ -1,554 +1,548 @@
-/*
- * Copyright 1998-2014 University Corporation for Atmospheric Research/Unidata
- *
- *   Portions of this software were developed by the Unidata Program at the
- *   University Corporation for Atmospheric Research.
- *
- *   Access and use of this software shall impose the following obligations
- *   and understandings on the user. The user is granted the right, without
- *   any fee or cost, to use, copy, modify, alter, enhance and distribute
- *   this software, and any derivative works thereof, and its supporting
- *   documentation for any purpose whatsoever, provided that this entire
- *   notice appears in all copies of the software, derivative works and
- *   supporting documentation.  Further, UCAR requests that the user credit
- *   UCAR/Unidata in any publications that result from the use of this
- *   software or in any product that includes this software. The names UCAR
- *   and/or Unidata, however, may not be used in any advertising or publicity
- *   to endorse or promote any products or commercial entity unless specific
- *   written permission is obtained from UCAR/Unidata. The user also
- *   understands that UCAR/Unidata is not obligated to provide the user with
- *   any support, consulting, training or assistance of any kind with regard
- *   to the use, operation and performance of this software nor to provide
- *   the user with any updates, revisions, new versions or "bug fixes."
- *
- *   THIS SOFTWARE IS PROVIDED BY UCAR/UNIDATA "AS IS" AND ANY EXPRESS OR
- *   IMPLIED WARRANTIES, INCLUDING, BUT NOT LIMITED TO, THE IMPLIED
- *   WARRANTIES OF MERCHANTABILITY AND FITNESS FOR A PARTICULAR PURPOSE ARE
- *   DISCLAIMED. IN NO EVENT SHALL UCAR/UNIDATA BE LIABLE FOR ANY SPECIAL,
- *   INDIRECT OR CONSEQUENTIAL DAMAGES OR ANY DAMAGES WHATSOEVER RESULTING
- *   FROM LOSS OF USE, DATA OR PROFITS, WHETHER IN AN ACTION OF CONTRACT,
- *   NEGLIGENCE OR OTHER TORTIOUS ACTION, ARISING OUT OF OR IN CONNECTION
- *   WITH THE ACCESS, USE OR PERFORMANCE OF THIS SOFTWARE.
- */
-package thredds.server.config;
-
-import org.slf4j.Logger;
-import org.slf4j.LoggerFactory;
-import org.springframework.beans.factory.DisposableBean;
-import org.springframework.beans.factory.InitializingBean;
-import org.springframework.beans.factory.annotation.Autowired;
-import org.springframework.beans.factory.annotation.Value;
-import org.springframework.stereotype.Component;
-import org.springframework.util.StringUtils;
-import org.springframework.web.context.ServletContextAware;
-import org.springframework.web.util.Log4jWebConfigurer;
-import org.w3c.dom.Document;
-import org.w3c.dom.Element;
-import org.w3c.dom.NodeList;
-import org.xml.sax.SAXException;
-import thredds.featurecollection.InvDatasetFeatureCollection;
-import thredds.featurecollection.CollectionUpdater;
-import thredds.servlet.ServletUtil;
-import thredds.util.filesource.*;
-import ucar.httpservices.HTTPFactory;
-import ucar.httpservices.HTTPMethod;
-import ucar.httpservices.HTTPSession;
-import ucar.nc2.util.IO;
-import ucar.unidata.util.StringUtil2;
-
-import javax.servlet.RequestDispatcher;
-import javax.servlet.ServletContext;
-import javax.xml.parsers.DocumentBuilder;
-import javax.xml.parsers.DocumentBuilderFactory;
-import javax.xml.parsers.ParserConfigurationException;
-import java.io.File;
-import java.io.IOException;
-import java.io.InputStream;
-import java.util.*;
-
-/**
- * TDScontext implements ServletContextAware so it gets a ServletContext and performs most initial THREDDS set up:
- * - checks version
- * - check for latest stable and development release versions
- * - sets the content directory
- * - reads persistent user defined params and runs ThreddsConfig.init
- * - creates, if don't exist, log and public dirs in content directory
- * - Get default and jsp dispatchers from servletContext
- * - Creates and initializes the TdsConfigMapper
- *
- * LOOK would be nice to make Immutable
- * @author edavis
- * @since 4.0
- */
-@Component("TdsContext")
-public final class TdsContext implements ServletContextAware, InitializingBean, DisposableBean {
-  private final Logger logServerStartup = LoggerFactory.getLogger("serverStartup");
-  private final Logger logCatalogInit = LoggerFactory.getLogger(TdsContext.class.getName() + ".catalogInit");
-
-  /////////////////
-  // Properties from tds.properties
-
-  @Value("${tds.version}")
-  private String tdsVersion;
-
-  @Value("${tds.version.builddate}")
-  private String tdsVersionBuildDate;
-
-  @Value("${tds.content.root.path}")
-  private String contentRootPathProperty;
-
-  @Value("${tds.content.path}")
-  private String contentPathProperty;
-
-  @Value("${tds.config.file}")
-  private String configFileProperty;
-
-  @Value("${tds.content.startup.path}")
-  private String contentStartupPathProperty;
-
-  ////////////////////////////////////
-  // set by spring
-
-  @Autowired
-  private HtmlConfig htmlConfig;
-
-  @Autowired
-  private TdsServerInfo serverInfo;
-
-  @Autowired
-  private WmsConfig wmsConfig;
-
-  @Autowired
-  private CorsConfig corsConfig;
-
-  @Autowired
-  private TdsUpdateConfig tdsUpdateConfig;
-
-  private ServletContext servletContext;
-
-  ///////////////////////////////////////////
-
-  private String contextPath;
-  private String webappDisplayName;
-
-  private File rootDirectory;
-  private File contentDirectory;
-  private File publicContentDirectory;
-  private File startupContentDirectory;
-  private File tomcatLogDir;
-
-  private FileSource publicContentDirSource;
-  private FileSource catalogRootDirSource;  // look for catalog files at this(ese) root(s)
-
-  private RequestDispatcher defaultRequestDispatcher;
-
-  //////////// called by Spring lifecycle management
-  @Override
-  public void setServletContext(ServletContext servletContext) {
-    this.servletContext = servletContext;
-  }
-
-  @Override
-  public void destroy() {
-    logServerStartup.info("TdsContext: releasing resources");
-    logServerStartup.info("TdsContext: Shutting down collection manager");
-    CollectionUpdater.INSTANCE.shutdown();
-    logServerStartup.info("TdsContext: shutdownLogging()");
-    Log4jWebConfigurer.shutdownLogging(servletContext); // probably not needed anymore with log4j-web in classpath
-  }
-
-  @Override
-  public void afterPropertiesSet() {
-    if (servletContext == null)
-      throw new IllegalArgumentException("ServletContext must not be null.");
-
-    // Set the webapp name. display-name from web.xml
-    this.webappDisplayName = servletContext.getServletContextName();
-
-    // Set the context path, eg "thredds"
-    contextPath = servletContext.getContextPath();
-    ServletUtil.setContextPath(contextPath);
-    InvDatasetFeatureCollection.setContextName(contextPath);
-
-    // Set the root directory and source.
-    String rootPath = servletContext.getRealPath("/");
-    if (rootPath == null) {
-      String msg = "Webapp [" + this.webappDisplayName + "] must run with exploded deployment directory (not from .war).";
-      logServerStartup.error("TdsContext.init(): " + msg);
-      throw new IllegalStateException(msg);
-    }
-    this.rootDirectory = new File(rootPath);
-    BasicDescendantFileSource rootDirSource = new BasicDescendantFileSource(this.rootDirectory);
-    this.rootDirectory = rootDirSource.getRootDirectory();
-    ServletUtil.setRootPath(rootDirSource.getRootDirectoryPath());
-
-    // Set the startup (initial install) content directory and source.
-    this.startupContentDirectory = new File(this.rootDirectory, this.contentStartupPathProperty);
-    DescendantFileSource startupContentDirSource = new BasicDescendantFileSource(this.startupContentDirectory);
-    this.startupContentDirectory = startupContentDirSource.getRootDirectory();
-
-    // set the tomcat logging directory
-    try {
-      String base = System.getProperty("catalina.base");
-      if (base != null) {
-        this.tomcatLogDir = new File(base, "logs").getCanonicalFile();
-        if (!this.tomcatLogDir.exists()) {
-          String msg = "'catalina.base' directory not found: " + this.tomcatLogDir;
-          logServerStartup.error("TdsContext.init(): " + msg);
-        }
-      } else {
-        String msg = "'catalina.base' property not found - probably not a tomcat server";
-        logServerStartup.warn("TdsContext.init(): " + msg);
-      }
-
-    } catch (IOException e) {
-      String msg = "tomcatLogDir could not be created";
-      logServerStartup.error("TdsContext.init(): " + msg);
-    }
-
-    // Set the content directory and source.
-    File contentRootDir = new File(this.contentRootPathProperty);
-    if (!contentRootDir.isAbsolute())
-      this.contentDirectory = new File(new File(this.rootDirectory, this.contentRootPathProperty), this.contentPathProperty);
-    else {
-      if (contentRootDir.isDirectory())
-        this.contentDirectory = new File(contentRootDir, this.contentPathProperty);
-      else {
-        String msg = "Content root directory [" + this.contentRootPathProperty + "] not a directory.";
-        logServerStartup.error("TdsContext.init(): " + msg);
-        throw new IllegalStateException(msg);
-      }
-    }
-
-    // If content directory exists, make sure it is a directory.
-    DescendantFileSource contentDirSource;
-    if (this.contentDirectory.isDirectory()) {
-      contentDirSource = new BasicDescendantFileSource(StringUtils.cleanPath(this.contentDirectory.getAbsolutePath()));
-      this.contentDirectory = contentDirSource.getRootDirectory();
-    } else {
-      String message = String.format(
-              "TdsContext.init(): Content directory is not a directory: %s", this.contentDirectory.getAbsolutePath());
-      logServerStartup.error(message);
-      throw new IllegalStateException(message);
-    }
-    ServletUtil.setContentPath(contentDirSource.getRootDirectoryPath());
-
-    // public content
-    this.publicContentDirectory = new File(this.contentDirectory, "public");
-    if (!publicContentDirectory.exists()) {
-      if (!publicContentDirectory.mkdirs()) {
-        String msg = "Couldn't create TDS public directory [" + publicContentDirectory.getPath() + "].";
-        logServerStartup.error("TdsContext.init(): " + msg);
-        throw new IllegalStateException(msg);
-      }
-    }
-    this.publicContentDirSource = new BasicDescendantFileSource(this.publicContentDirectory);
-
-    // places to look for catalogs ??
-    List<DescendantFileSource> chain = new ArrayList<>();
-    DescendantFileSource contentMinusPublicSource =
-            new BasicWithExclusionsDescendantFileSource(this.contentDirectory, Collections.singletonList("public"));
-    chain.add(contentMinusPublicSource);
-    this.catalogRootDirSource = new ChainedFileSource(chain);
-
-    //jspRequestDispatcher = servletContext.getNamedDispatcher("jsp");
-    defaultRequestDispatcher = servletContext.getNamedDispatcher("default");
-
-    //////////////////////////////////// Copy default startup files, if necessary ////////////////////////////////////
-
-    try {
-      File catalogFile = new File(contentDirectory, "catalog.xml");
-      if (!catalogFile.exists()) {
-        File defaultCatalogFile = new File(startupContentDirectory, "catalog.xml");
-        logServerStartup.info("TdsContext.init(): Copying default catalog file from {}.", defaultCatalogFile);
-        IO.copyFile(defaultCatalogFile, catalogFile);
-
-        File enhancedCatalogFile = new File(contentDirectory, "enhancedCatalog.xml");
-        File defaultEnhancedCatalogFile = new File(startupContentDirectory, "enhancedCatalog.xml");
-        logServerStartup.info("TdsContext.init(): Copying default enhanced catalog file from {}.", defaultEnhancedCatalogFile);
-        IO.copyFile(defaultEnhancedCatalogFile, enhancedCatalogFile);
-
-        File dataDir = new File(new File(contentDirectory, "public"), "testdata");
-        File defaultDataDir = new File(new File(startupContentDirectory, "public"), "testdata");
-        logServerStartup.info("TdsContext.init(): Copying default testdata directory from {}.", defaultDataDir);
-        IO.copyDirTree(defaultDataDir.getCanonicalPath(), dataDir.getCanonicalPath());
-      }
-
-      File threddsConfigFile = new File(contentDirectory, "threddsConfig.xml");
-      if (!threddsConfigFile.exists()) {
-        File defaultThreddsConfigFile = new File(startupContentDirectory, "threddsConfig.xml");
-        logServerStartup.info("TdsContext.init(): Copying default THREDDS config file from {}.", defaultThreddsConfigFile);
-        IO.copyFile(defaultThreddsConfigFile, threddsConfigFile);
-      }
-
-      File wmsConfigXmlFile = new File(contentDirectory, "wmsConfig.xml");
-      if (!wmsConfigXmlFile.exists()) {
-        File defaultWmsConfigXmlFile = new File(startupContentDirectory, "wmsConfig.xml");
-        logServerStartup.info("TdsContext.init(): Copying default WMS config file from {}.", defaultWmsConfigXmlFile);
-        IO.copyFile(defaultWmsConfigXmlFile, wmsConfigXmlFile);
-
-        File wmsConfigDtdFile = new File(contentDirectory, "wmsConfig.dtd");
-        File defaultWmsConfigDtdFile = new File(startupContentDirectory, "wmsConfig.dtd");
-        logServerStartup.info("TdsContext.init(): Copying default WMS config DTD from {}.", defaultWmsConfigDtdFile);
-        IO.copyFile(defaultWmsConfigDtdFile, wmsConfigDtdFile);
-      }
-    } catch (IOException e) {
-      String message = String.format("Could not copy default startup files to %s.", contentDirectory);
-      logServerStartup.error("TdsContext.init(): " + message);
-      throw new IllegalStateException(message, e);
-    }
-
-    //////////////////////////////////////////////////////////////////////////////////////////////////////////////////
-    // logging
-
-    File logDir = new File(this.contentDirectory, "logs");
-    if (!logDir.exists()) {
-      if (!logDir.mkdirs()) {
-        String msg = "Couldn't create TDS log directory [" + logDir.getPath() + "].";
-        logServerStartup.error("TdsContext.init(): " + msg);
-        throw new IllegalStateException(msg);
-      }
-    }
-    String loggingDirectory = StringUtil2.substitute(logDir.getPath(), "\\", "/");
-    System.setProperty("tds.log.dir", loggingDirectory); // variable substitution
-
-    // LOOK Remove log4j init JC 6/13/2012
-    // which is used in log4j.xml file loaded here.
-    // LOOK Remove Log4jWebConfigurer,initLogging - depends on log4g v1, we are using v2 JC 9/2/2013
-    // Log4jWebConfigurer.initLogging( servletContext );
-    logServerStartup.info("TdsContext version= " + getVersionInfo());
-    logServerStartup.info("TdsContext intialized logging in " + logDir.getPath());
-
-
-    //////////////////////////////////////////////////////////////////////////////////////
-    // read in persistent user-defined params from threddsConfig.xml
-
-    File tdsConfigFile = contentDirSource.getFile(this.getConfigFileProperty());
-    if (tdsConfigFile == null) {
-      tdsConfigFile = new File(contentDirSource.getRootDirectory(), this.getConfigFileProperty());
-      String msg = "TDS configuration file doesn't exist: " + tdsConfigFile;
-      logServerStartup.error("TdsContext.init(): " + msg);
-      throw new IllegalStateException(msg);
-    }
-
-    ThreddsConfig.init(tdsConfigFile.getPath());
-
-    // initialize/populate all of the various config objects
-    TdsConfigMapper tdsConfigMapper = new TdsConfigMapper();
-    tdsConfigMapper.setTdsServerInfo(this.serverInfo);
-    tdsConfigMapper.setHtmlConfig(this.htmlConfig);
-    tdsConfigMapper.setWmsConfig(this.wmsConfig);
-    tdsConfigMapper.setCorsConfig(this.corsConfig);
-    tdsConfigMapper.setTdsUpdateConfig(this.tdsUpdateConfig);
-    tdsConfigMapper.init(this);
-
-    // log current server version in catalogInit, where it is
-    //  most likely to be seen by the user
-    String message = "You are currently running TDS version " + this.getVersionInfo();
-    logCatalogInit.info(message);
-    // check and log the latest stable and development version information
-    //  only if it is OK according to the threddsConfig file.
-    if (this.tdsUpdateConfig.isLogVersionInfo()) {
-      Map<String, String> latestVersionInfo = getLatestVersionInfo();
-      if (!latestVersionInfo.isEmpty()) {
-        logCatalogInit.info("Latest Available TDS Version Info:");
-        for (Map.Entry entry : latestVersionInfo.entrySet()) {
-          message = "latest " + entry.getKey() + " version = " + entry.getValue();
-          logServerStartup.info("TdsContext: " + message);
-          logCatalogInit.info("    " + message);
-        }
-        logCatalogInit.info("");
-      }
-    }
-  }
-
-
-  /**
-   * Retrieve the latest stable and development versions
-   * available from Unidata. Needs to connect to
-   * http://www.unidata.ucar.edu in order to get the
-   * latest version numbers. The propose is to easily let users
-   * know if the version of TDS they are running is out of
-   * date, as this information is recorded in the
-   * serverStartup.log file.
-   *
-   * @return A hashmap containing versionTypes as key (i.e.
-   * "stable", "development") and their corresponding
-   * version numbers (i.e. 4.5.2)
-   */
-<<<<<<< HEAD
-   Map<String, String> getLatestVersionInfo() {
-    int conTimeOut = 1; // http connection timeout in seconds
-    int socTimeOut = 1; // http socket timeout in seconds
-=======
-  private Map<String, String> getLatestVersionInfo() {
-    int socTimeout = 1; // http socket timeout in seconds
-    int connectionTimeout = 3; // http connection timeout in seconds
->>>>>>> bf2436d9
-    Map<String, String> latestVersionInfo = new HashMap<>();
-
-    String versionUrl = "http://www.unidata.ucar.edu/software/thredds/latest.xml";
-
-    try (HTTPSession httpClient = HTTPFactory.newSession(versionUrl)) {
-
-      httpClient.setSoTimeout(socTimeout * 1000);
-      httpClient.setConnectionTimeout(connectionTimeout * 1000);
-      httpClient.setUserAgent("TDS_" + getVersionInfo().replace(" ", ""));
-      HTTPMethod method = HTTPFactory.Get(httpClient);
-      method.execute();
-      InputStream responseIs = method.getResponseBodyAsStream();
-
-      DocumentBuilderFactory dbf = DocumentBuilderFactory.newInstance();
-      DocumentBuilder db = dbf.newDocumentBuilder();
-      Document dom = db.parse(responseIs);
-      Element docEle = dom.getDocumentElement();
-      NodeList versionElements = docEle.getElementsByTagName("version");
-      if (versionElements != null && versionElements.getLength() > 0) {
-        for (int i = 0; i < versionElements.getLength(); i++) {
-          //get the version element
-          Element versionElement = (Element) versionElements.item(i);
-          String verType = versionElement.getAttribute("name");
-          String verStr = versionElement.getAttribute("value");
-          latestVersionInfo.put(verType, verStr);
-        }
-      }
-    } catch (IOException e) {
-      logServerStartup.warn("TdsContext - Could not get latest version information from Unidata.");
-    } catch (ParserConfigurationException e) {
-      logServerStartup.error("TdsContext - Error configuring latest version xml parser" + e.getMessage() + ".");
-    } catch (SAXException e) {
-      logServerStartup.error("TdsContext - Could not parse latest version information.");
-    }
-    return latestVersionInfo;
-  }
-
-  @Override
-  public String toString() {
-    final StringBuilder sb = new StringBuilder("TdsContext{");
-    sb.append("\n  contextPath='").append(contextPath).append('\'');
-    sb.append("\n  webappName='").append(webappDisplayName).append('\'');
-    sb.append("\n  webappVersion='").append(tdsVersion).append('\'');
-    sb.append("\n  webappVersionBuildDate='").append(tdsVersionBuildDate).append('\'');
-    sb.append("\n");
-    sb.append("\n  contentPath= '").append(contentPathProperty).append('\'');
-    sb.append("\n  contentRootPath= '").append(contentRootPathProperty).append('\'');
-    sb.append("\n  contentStartupPath= '").append(contentStartupPathProperty).append('\'');
-    sb.append("\n  configFile= '").append(configFileProperty).append('\'');
-    sb.append("\n");
-    sb.append("\n  rootDirectory=   ").append(rootDirectory);
-    sb.append("\n  contentDirectory=").append(contentDirectory);
-    sb.append("\n  publicContentDir=").append(publicContentDirectory);
-    sb.append("\n  startupContentDirectory=").append(startupContentDirectory);
-    sb.append("\n  tomcatLogDir=").append(tomcatLogDir);
-    sb.append("\n");
-    sb.append("\n  publicContentDirSource= ").append(publicContentDirSource);
-    sb.append("\n  catalogRootDirSource=").append(catalogRootDirSource);
-    sb.append('}');
-    return sb.toString();
-  }
-
-  ////////////////////////////////////////////////////
-  // public getters
-
-  /**
-   * Return the context path under which this web app is running (e.g., "/thredds").
-   *
-   * @return the context path.
-   */
-  public String getContextPath() {
-    return contextPath;
-  }
-
-  /**
-   * Return the full version string (<major>.<minor>.<bug>.<build>)*
-   * @return the full version string.
-   */
-  public String getWebappVersion() {
-    return this.tdsVersion;
-  }
-
-  public String getTdsVersionBuildDate() {
-    return this.tdsVersionBuildDate;
-  }
-
-  public String getVersionInfo() {
-    Formatter f = new Formatter();
-    f.format("%s", getWebappVersion());
-    if (getTdsVersionBuildDate() != null) {
-      f.format(" - %s", getTdsVersionBuildDate());
-    }
-    return f.toString();
-  }
-
-  /**
-   * @return the name of the webapp as given by the display-name element in web.xml.
-   */
-  public String getWebappDisplayName() {
-    return this.webappDisplayName;
-  }
-
-  /**
-   * Return the web apps root directory (i.e., getRealPath( "/")).
-   * Typically {tomcat}/webapps/thredds
-   * @return the root directory for the web app.
-   */
-  public File getRootDirectory() {
-    return rootDirectory;
-  }
-
-  public File getTomcatLogDirectory() {
-    return tomcatLogDir;
-  }
-
-  /**
-   * Return File for content directory (exists() may be false).
-   *
-   * @return a File to the content directory.
-   */
-  public File getContentDirectory() {
-    return contentDirectory;
-  }
-
-  public FileSource getCatalogRootDirSource() {
-    return this.catalogRootDirSource;
-  }
-
-  // {tomcat}/content/thredds/public
-  public FileSource getPublicContentDirSource() {
-    return this.publicContentDirSource;
-  }
-
-  public RequestDispatcher getDefaultRequestDispatcher() {
-    return this.defaultRequestDispatcher;
-  }
-
-  public String getContentRootPathProperty() {
-    return this.contentRootPathProperty;
-  }
-
-
-  public String getConfigFileProperty() {
-    return this.configFileProperty;
-  }
-
-  public TdsServerInfo getServerInfo() {
-    return serverInfo;
-  }
-
-  public HtmlConfig getHtmlConfig() {
-    return this.htmlConfig;
-  }
-
-  public WmsConfig getWmsConfig() {
-    return wmsConfig;
-  }
-
-
-  /////////////////////////////////////////////////////
-
-  // used by MockTdsContextLoader
-  public void setContentRootPathProperty(String contentRootPathProperty) {
-    this.contentRootPathProperty = contentRootPathProperty;
-  }
-
-}
+/*
+ * Copyright 1998-2014 University Corporation for Atmospheric Research/Unidata
+ *
+ *   Portions of this software were developed by the Unidata Program at the
+ *   University Corporation for Atmospheric Research.
+ *
+ *   Access and use of this software shall impose the following obligations
+ *   and understandings on the user. The user is granted the right, without
+ *   any fee or cost, to use, copy, modify, alter, enhance and distribute
+ *   this software, and any derivative works thereof, and its supporting
+ *   documentation for any purpose whatsoever, provided that this entire
+ *   notice appears in all copies of the software, derivative works and
+ *   supporting documentation.  Further, UCAR requests that the user credit
+ *   UCAR/Unidata in any publications that result from the use of this
+ *   software or in any product that includes this software. The names UCAR
+ *   and/or Unidata, however, may not be used in any advertising or publicity
+ *   to endorse or promote any products or commercial entity unless specific
+ *   written permission is obtained from UCAR/Unidata. The user also
+ *   understands that UCAR/Unidata is not obligated to provide the user with
+ *   any support, consulting, training or assistance of any kind with regard
+ *   to the use, operation and performance of this software nor to provide
+ *   the user with any updates, revisions, new versions or "bug fixes."
+ *
+ *   THIS SOFTWARE IS PROVIDED BY UCAR/UNIDATA "AS IS" AND ANY EXPRESS OR
+ *   IMPLIED WARRANTIES, INCLUDING, BUT NOT LIMITED TO, THE IMPLIED
+ *   WARRANTIES OF MERCHANTABILITY AND FITNESS FOR A PARTICULAR PURPOSE ARE
+ *   DISCLAIMED. IN NO EVENT SHALL UCAR/UNIDATA BE LIABLE FOR ANY SPECIAL,
+ *   INDIRECT OR CONSEQUENTIAL DAMAGES OR ANY DAMAGES WHATSOEVER RESULTING
+ *   FROM LOSS OF USE, DATA OR PROFITS, WHETHER IN AN ACTION OF CONTRACT,
+ *   NEGLIGENCE OR OTHER TORTIOUS ACTION, ARISING OUT OF OR IN CONNECTION
+ *   WITH THE ACCESS, USE OR PERFORMANCE OF THIS SOFTWARE.
+ */
+package thredds.server.config;
+
+import org.slf4j.Logger;
+import org.slf4j.LoggerFactory;
+import org.springframework.beans.factory.DisposableBean;
+import org.springframework.beans.factory.InitializingBean;
+import org.springframework.beans.factory.annotation.Autowired;
+import org.springframework.beans.factory.annotation.Value;
+import org.springframework.stereotype.Component;
+import org.springframework.util.StringUtils;
+import org.springframework.web.context.ServletContextAware;
+import org.springframework.web.util.Log4jWebConfigurer;
+import org.w3c.dom.Document;
+import org.w3c.dom.Element;
+import org.w3c.dom.NodeList;
+import org.xml.sax.SAXException;
+import thredds.featurecollection.InvDatasetFeatureCollection;
+import thredds.featurecollection.CollectionUpdater;
+import thredds.servlet.ServletUtil;
+import thredds.util.filesource.*;
+import ucar.httpservices.HTTPFactory;
+import ucar.httpservices.HTTPMethod;
+import ucar.httpservices.HTTPSession;
+import ucar.nc2.util.IO;
+import ucar.unidata.util.StringUtil2;
+
+import javax.servlet.RequestDispatcher;
+import javax.servlet.ServletContext;
+import javax.xml.parsers.DocumentBuilder;
+import javax.xml.parsers.DocumentBuilderFactory;
+import javax.xml.parsers.ParserConfigurationException;
+import java.io.File;
+import java.io.IOException;
+import java.io.InputStream;
+import java.util.*;
+
+/**
+ * TDScontext implements ServletContextAware so it gets a ServletContext and performs most initial THREDDS set up:
+ * - checks version
+ * - check for latest stable and development release versions
+ * - sets the content directory
+ * - reads persistent user defined params and runs ThreddsConfig.init
+ * - creates, if don't exist, log and public dirs in content directory
+ * - Get default and jsp dispatchers from servletContext
+ * - Creates and initializes the TdsConfigMapper
+ *
+ * LOOK would be nice to make Immutable
+ * @author edavis
+ * @since 4.0
+ */
+@Component("TdsContext")
+public final class TdsContext implements ServletContextAware, InitializingBean, DisposableBean {
+  private final Logger logServerStartup = LoggerFactory.getLogger("serverStartup");
+  private final Logger logCatalogInit = LoggerFactory.getLogger(TdsContext.class.getName() + ".catalogInit");
+
+  /////////////////
+  // Properties from tds.properties
+
+  @Value("${tds.version}")
+  private String tdsVersion;
+
+  @Value("${tds.version.builddate}")
+  private String tdsVersionBuildDate;
+
+  @Value("${tds.content.root.path}")
+  private String contentRootPathProperty;
+
+  @Value("${tds.content.path}")
+  private String contentPathProperty;
+
+  @Value("${tds.config.file}")
+  private String configFileProperty;
+
+  @Value("${tds.content.startup.path}")
+  private String contentStartupPathProperty;
+
+  ////////////////////////////////////
+  // set by spring
+
+  @Autowired
+  private HtmlConfig htmlConfig;
+
+  @Autowired
+  private TdsServerInfo serverInfo;
+
+  @Autowired
+  private WmsConfig wmsConfig;
+
+  @Autowired
+  private CorsConfig corsConfig;
+
+  @Autowired
+  private TdsUpdateConfig tdsUpdateConfig;
+
+  private ServletContext servletContext;
+
+  ///////////////////////////////////////////
+
+  private String contextPath;
+  private String webappDisplayName;
+
+  private File rootDirectory;
+  private File contentDirectory;
+  private File publicContentDirectory;
+  private File startupContentDirectory;
+  private File tomcatLogDir;
+
+  private FileSource publicContentDirSource;
+  private FileSource catalogRootDirSource;  // look for catalog files at this(ese) root(s)
+
+  private RequestDispatcher defaultRequestDispatcher;
+
+  //////////// called by Spring lifecycle management
+  @Override
+  public void setServletContext(ServletContext servletContext) {
+    this.servletContext = servletContext;
+  }
+
+  @Override
+  public void destroy() {
+    logServerStartup.info("TdsContext: releasing resources");
+    logServerStartup.info("TdsContext: Shutting down collection manager");
+    CollectionUpdater.INSTANCE.shutdown();
+    logServerStartup.info("TdsContext: shutdownLogging()");
+    Log4jWebConfigurer.shutdownLogging(servletContext); // probably not needed anymore with log4j-web in classpath
+  }
+
+  @Override
+  public void afterPropertiesSet() {
+    if (servletContext == null)
+      throw new IllegalArgumentException("ServletContext must not be null.");
+
+    // Set the webapp name. display-name from web.xml
+    this.webappDisplayName = servletContext.getServletContextName();
+
+    // Set the context path, eg "thredds"
+    contextPath = servletContext.getContextPath();
+    ServletUtil.setContextPath(contextPath);
+    InvDatasetFeatureCollection.setContextName(contextPath);
+
+    // Set the root directory and source.
+    String rootPath = servletContext.getRealPath("/");
+    if (rootPath == null) {
+      String msg = "Webapp [" + this.webappDisplayName + "] must run with exploded deployment directory (not from .war).";
+      logServerStartup.error("TdsContext.init(): " + msg);
+      throw new IllegalStateException(msg);
+    }
+    this.rootDirectory = new File(rootPath);
+    BasicDescendantFileSource rootDirSource = new BasicDescendantFileSource(this.rootDirectory);
+    this.rootDirectory = rootDirSource.getRootDirectory();
+    ServletUtil.setRootPath(rootDirSource.getRootDirectoryPath());
+
+    // Set the startup (initial install) content directory and source.
+    this.startupContentDirectory = new File(this.rootDirectory, this.contentStartupPathProperty);
+    DescendantFileSource startupContentDirSource = new BasicDescendantFileSource(this.startupContentDirectory);
+    this.startupContentDirectory = startupContentDirSource.getRootDirectory();
+
+    // set the tomcat logging directory
+    try {
+      String base = System.getProperty("catalina.base");
+      if (base != null) {
+        this.tomcatLogDir = new File(base, "logs").getCanonicalFile();
+        if (!this.tomcatLogDir.exists()) {
+          String msg = "'catalina.base' directory not found: " + this.tomcatLogDir;
+          logServerStartup.error("TdsContext.init(): " + msg);
+        }
+      } else {
+        String msg = "'catalina.base' property not found - probably not a tomcat server";
+        logServerStartup.warn("TdsContext.init(): " + msg);
+      }
+
+    } catch (IOException e) {
+      String msg = "tomcatLogDir could not be created";
+      logServerStartup.error("TdsContext.init(): " + msg);
+    }
+
+    // Set the content directory and source.
+    File contentRootDir = new File(this.contentRootPathProperty);
+    if (!contentRootDir.isAbsolute())
+      this.contentDirectory = new File(new File(this.rootDirectory, this.contentRootPathProperty), this.contentPathProperty);
+    else {
+      if (contentRootDir.isDirectory())
+        this.contentDirectory = new File(contentRootDir, this.contentPathProperty);
+      else {
+        String msg = "Content root directory [" + this.contentRootPathProperty + "] not a directory.";
+        logServerStartup.error("TdsContext.init(): " + msg);
+        throw new IllegalStateException(msg);
+      }
+    }
+
+    // If content directory exists, make sure it is a directory.
+    DescendantFileSource contentDirSource;
+    if (this.contentDirectory.isDirectory()) {
+      contentDirSource = new BasicDescendantFileSource(StringUtils.cleanPath(this.contentDirectory.getAbsolutePath()));
+      this.contentDirectory = contentDirSource.getRootDirectory();
+    } else {
+      String message = String.format(
+              "TdsContext.init(): Content directory is not a directory: %s", this.contentDirectory.getAbsolutePath());
+      logServerStartup.error(message);
+      throw new IllegalStateException(message);
+    }
+    ServletUtil.setContentPath(contentDirSource.getRootDirectoryPath());
+
+    // public content
+    this.publicContentDirectory = new File(this.contentDirectory, "public");
+    if (!publicContentDirectory.exists()) {
+      if (!publicContentDirectory.mkdirs()) {
+        String msg = "Couldn't create TDS public directory [" + publicContentDirectory.getPath() + "].";
+        logServerStartup.error("TdsContext.init(): " + msg);
+        throw new IllegalStateException(msg);
+      }
+    }
+    this.publicContentDirSource = new BasicDescendantFileSource(this.publicContentDirectory);
+
+    // places to look for catalogs ??
+    List<DescendantFileSource> chain = new ArrayList<>();
+    DescendantFileSource contentMinusPublicSource =
+            new BasicWithExclusionsDescendantFileSource(this.contentDirectory, Collections.singletonList("public"));
+    chain.add(contentMinusPublicSource);
+    this.catalogRootDirSource = new ChainedFileSource(chain);
+
+    //jspRequestDispatcher = servletContext.getNamedDispatcher("jsp");
+    defaultRequestDispatcher = servletContext.getNamedDispatcher("default");
+
+    //////////////////////////////////// Copy default startup files, if necessary ////////////////////////////////////
+
+    try {
+      File catalogFile = new File(contentDirectory, "catalog.xml");
+      if (!catalogFile.exists()) {
+        File defaultCatalogFile = new File(startupContentDirectory, "catalog.xml");
+        logServerStartup.info("TdsContext.init(): Copying default catalog file from {}.", defaultCatalogFile);
+        IO.copyFile(defaultCatalogFile, catalogFile);
+
+        File enhancedCatalogFile = new File(contentDirectory, "enhancedCatalog.xml");
+        File defaultEnhancedCatalogFile = new File(startupContentDirectory, "enhancedCatalog.xml");
+        logServerStartup.info("TdsContext.init(): Copying default enhanced catalog file from {}.", defaultEnhancedCatalogFile);
+        IO.copyFile(defaultEnhancedCatalogFile, enhancedCatalogFile);
+
+        File dataDir = new File(new File(contentDirectory, "public"), "testdata");
+        File defaultDataDir = new File(new File(startupContentDirectory, "public"), "testdata");
+        logServerStartup.info("TdsContext.init(): Copying default testdata directory from {}.", defaultDataDir);
+        IO.copyDirTree(defaultDataDir.getCanonicalPath(), dataDir.getCanonicalPath());
+      }
+
+      File threddsConfigFile = new File(contentDirectory, "threddsConfig.xml");
+      if (!threddsConfigFile.exists()) {
+        File defaultThreddsConfigFile = new File(startupContentDirectory, "threddsConfig.xml");
+        logServerStartup.info("TdsContext.init(): Copying default THREDDS config file from {}.", defaultThreddsConfigFile);
+        IO.copyFile(defaultThreddsConfigFile, threddsConfigFile);
+      }
+
+      File wmsConfigXmlFile = new File(contentDirectory, "wmsConfig.xml");
+      if (!wmsConfigXmlFile.exists()) {
+        File defaultWmsConfigXmlFile = new File(startupContentDirectory, "wmsConfig.xml");
+        logServerStartup.info("TdsContext.init(): Copying default WMS config file from {}.", defaultWmsConfigXmlFile);
+        IO.copyFile(defaultWmsConfigXmlFile, wmsConfigXmlFile);
+
+        File wmsConfigDtdFile = new File(contentDirectory, "wmsConfig.dtd");
+        File defaultWmsConfigDtdFile = new File(startupContentDirectory, "wmsConfig.dtd");
+        logServerStartup.info("TdsContext.init(): Copying default WMS config DTD from {}.", defaultWmsConfigDtdFile);
+        IO.copyFile(defaultWmsConfigDtdFile, wmsConfigDtdFile);
+      }
+    } catch (IOException e) {
+      String message = String.format("Could not copy default startup files to %s.", contentDirectory);
+      logServerStartup.error("TdsContext.init(): " + message);
+      throw new IllegalStateException(message, e);
+    }
+
+    //////////////////////////////////////////////////////////////////////////////////////////////////////////////////
+    // logging
+
+    File logDir = new File(this.contentDirectory, "logs");
+    if (!logDir.exists()) {
+      if (!logDir.mkdirs()) {
+        String msg = "Couldn't create TDS log directory [" + logDir.getPath() + "].";
+        logServerStartup.error("TdsContext.init(): " + msg);
+        throw new IllegalStateException(msg);
+      }
+    }
+    String loggingDirectory = StringUtil2.substitute(logDir.getPath(), "\\", "/");
+    System.setProperty("tds.log.dir", loggingDirectory); // variable substitution
+
+    // LOOK Remove log4j init JC 6/13/2012
+    // which is used in log4j.xml file loaded here.
+    // LOOK Remove Log4jWebConfigurer,initLogging - depends on log4g v1, we are using v2 JC 9/2/2013
+    // Log4jWebConfigurer.initLogging( servletContext );
+    logServerStartup.info("TdsContext version= " + getVersionInfo());
+    logServerStartup.info("TdsContext intialized logging in " + logDir.getPath());
+
+
+    //////////////////////////////////////////////////////////////////////////////////////
+    // read in persistent user-defined params from threddsConfig.xml
+
+    File tdsConfigFile = contentDirSource.getFile(this.getConfigFileProperty());
+    if (tdsConfigFile == null) {
+      tdsConfigFile = new File(contentDirSource.getRootDirectory(), this.getConfigFileProperty());
+      String msg = "TDS configuration file doesn't exist: " + tdsConfigFile;
+      logServerStartup.error("TdsContext.init(): " + msg);
+      throw new IllegalStateException(msg);
+    }
+
+    ThreddsConfig.init(tdsConfigFile.getPath());
+
+    // initialize/populate all of the various config objects
+    TdsConfigMapper tdsConfigMapper = new TdsConfigMapper();
+    tdsConfigMapper.setTdsServerInfo(this.serverInfo);
+    tdsConfigMapper.setHtmlConfig(this.htmlConfig);
+    tdsConfigMapper.setWmsConfig(this.wmsConfig);
+    tdsConfigMapper.setCorsConfig(this.corsConfig);
+    tdsConfigMapper.setTdsUpdateConfig(this.tdsUpdateConfig);
+    tdsConfigMapper.init(this);
+
+    // log current server version in catalogInit, where it is
+    //  most likely to be seen by the user
+    String message = "You are currently running TDS version " + this.getVersionInfo();
+    logCatalogInit.info(message);
+    // check and log the latest stable and development version information
+    //  only if it is OK according to the threddsConfig file.
+    if (this.tdsUpdateConfig.isLogVersionInfo()) {
+      Map<String, String> latestVersionInfo = getLatestVersionInfo();
+      if (!latestVersionInfo.isEmpty()) {
+        logCatalogInit.info("Latest Available TDS Version Info:");
+        for (Map.Entry entry : latestVersionInfo.entrySet()) {
+          message = "latest " + entry.getKey() + " version = " + entry.getValue();
+          logServerStartup.info("TdsContext: " + message);
+          logCatalogInit.info("    " + message);
+        }
+        logCatalogInit.info("");
+      }
+    }
+  }
+
+
+  /**
+   * Retrieve the latest stable and development versions
+   * available from Unidata. Needs to connect to
+   * http://www.unidata.ucar.edu in order to get the
+   * latest version numbers. The propose is to easily let users
+   * know if the version of TDS they are running is out of
+   * date, as this information is recorded in the
+   * serverStartup.log file.
+   *
+   * @return A hashmap containing versionTypes as key (i.e.
+   * "stable", "development") and their corresponding
+   * version numbers (i.e. 4.5.2)
+   */
+  private Map<String, String> getLatestVersionInfo() {
+    int socTimeout = 1; // http socket timeout in seconds
+    int connectionTimeout = 3; // http connection timeout in seconds
+    Map<String, String> latestVersionInfo = new HashMap<>();
+
+    String versionUrl = "http://www.unidata.ucar.edu/software/thredds/latest.xml";
+
+    try (HTTPSession httpClient = HTTPFactory.newSession(versionUrl)) {
+
+      httpClient.setSoTimeout(socTimeout * 1000);
+      httpClient.setConnectionTimeout(connectionTimeout * 1000);
+      httpClient.setUserAgent("TDS_" + getVersionInfo().replace(" ", ""));
+      HTTPMethod method = HTTPFactory.Get(httpClient);
+      method.execute();
+      InputStream responseIs = method.getResponseBodyAsStream();
+
+      DocumentBuilderFactory dbf = DocumentBuilderFactory.newInstance();
+      DocumentBuilder db = dbf.newDocumentBuilder();
+      Document dom = db.parse(responseIs);
+      Element docEle = dom.getDocumentElement();
+      NodeList versionElements = docEle.getElementsByTagName("version");
+      if (versionElements != null && versionElements.getLength() > 0) {
+        for (int i = 0; i < versionElements.getLength(); i++) {
+          //get the version element
+          Element versionElement = (Element) versionElements.item(i);
+          String verType = versionElement.getAttribute("name");
+          String verStr = versionElement.getAttribute("value");
+          latestVersionInfo.put(verType, verStr);
+        }
+      }
+    } catch (IOException e) {
+      logServerStartup.warn("TdsContext - Could not get latest version information from Unidata.");
+    } catch (ParserConfigurationException e) {
+      logServerStartup.error("TdsContext - Error configuring latest version xml parser" + e.getMessage() + ".");
+    } catch (SAXException e) {
+      logServerStartup.error("TdsContext - Could not parse latest version information.");
+    }
+    return latestVersionInfo;
+  }
+
+  @Override
+  public String toString() {
+    final StringBuilder sb = new StringBuilder("TdsContext{");
+    sb.append("\n  contextPath='").append(contextPath).append('\'');
+    sb.append("\n  webappName='").append(webappDisplayName).append('\'');
+    sb.append("\n  webappVersion='").append(tdsVersion).append('\'');
+    sb.append("\n  webappVersionBuildDate='").append(tdsVersionBuildDate).append('\'');
+    sb.append("\n");
+    sb.append("\n  contentPath= '").append(contentPathProperty).append('\'');
+    sb.append("\n  contentRootPath= '").append(contentRootPathProperty).append('\'');
+    sb.append("\n  contentStartupPath= '").append(contentStartupPathProperty).append('\'');
+    sb.append("\n  configFile= '").append(configFileProperty).append('\'');
+    sb.append("\n");
+    sb.append("\n  rootDirectory=   ").append(rootDirectory);
+    sb.append("\n  contentDirectory=").append(contentDirectory);
+    sb.append("\n  publicContentDir=").append(publicContentDirectory);
+    sb.append("\n  startupContentDirectory=").append(startupContentDirectory);
+    sb.append("\n  tomcatLogDir=").append(tomcatLogDir);
+    sb.append("\n");
+    sb.append("\n  publicContentDirSource= ").append(publicContentDirSource);
+    sb.append("\n  catalogRootDirSource=").append(catalogRootDirSource);
+    sb.append('}');
+    return sb.toString();
+  }
+
+  ////////////////////////////////////////////////////
+  // public getters
+
+  /**
+   * Return the context path under which this web app is running (e.g., "/thredds").
+   *
+   * @return the context path.
+   */
+  public String getContextPath() {
+    return contextPath;
+  }
+
+  /**
+   * Return the full version string (<major>.<minor>.<bug>.<build>)*
+   * @return the full version string.
+   */
+  public String getWebappVersion() {
+    return this.tdsVersion;
+  }
+
+  public String getTdsVersionBuildDate() {
+    return this.tdsVersionBuildDate;
+  }
+
+  public String getVersionInfo() {
+    Formatter f = new Formatter();
+    f.format("%s", getWebappVersion());
+    if (getTdsVersionBuildDate() != null) {
+      f.format(" - %s", getTdsVersionBuildDate());
+    }
+    return f.toString();
+  }
+
+  /**
+   * @return the name of the webapp as given by the display-name element in web.xml.
+   */
+  public String getWebappDisplayName() {
+    return this.webappDisplayName;
+  }
+
+  /**
+   * Return the web apps root directory (i.e., getRealPath( "/")).
+   * Typically {tomcat}/webapps/thredds
+   * @return the root directory for the web app.
+   */
+  public File getRootDirectory() {
+    return rootDirectory;
+  }
+
+  public File getTomcatLogDirectory() {
+    return tomcatLogDir;
+  }
+
+  /**
+   * Return File for content directory (exists() may be false).
+   *
+   * @return a File to the content directory.
+   */
+  public File getContentDirectory() {
+    return contentDirectory;
+  }
+
+  public FileSource getCatalogRootDirSource() {
+    return this.catalogRootDirSource;
+  }
+
+  // {tomcat}/content/thredds/public
+  public FileSource getPublicContentDirSource() {
+    return this.publicContentDirSource;
+  }
+
+  public RequestDispatcher getDefaultRequestDispatcher() {
+    return this.defaultRequestDispatcher;
+  }
+
+  public String getContentRootPathProperty() {
+    return this.contentRootPathProperty;
+  }
+
+
+  public String getConfigFileProperty() {
+    return this.configFileProperty;
+  }
+
+  public TdsServerInfo getServerInfo() {
+    return serverInfo;
+  }
+
+  public HtmlConfig getHtmlConfig() {
+    return this.htmlConfig;
+  }
+
+  public WmsConfig getWmsConfig() {
+    return wmsConfig;
+  }
+
+
+  /////////////////////////////////////////////////////
+
+  // used by MockTdsContextLoader
+  public void setContentRootPathProperty(String contentRootPathProperty) {
+    this.contentRootPathProperty = contentRootPathProperty;
+  }
+
+}