--- conflicted
+++ resolved
@@ -123,12 +123,8 @@
             }
 
             if (isTravis) {
-<<<<<<< HEAD
-                excludeCategories 'ucar.unidata.test.util.NotTravis', 'ucar.unidata.test.util.Slow'
-=======
                 excludeCategories 'ucar.unidata.test.util.NotTravis'
                 excludeCategories 'ucar.unidata.test.util.NeedsExternalResource'
->>>>>>> 436bf56a
             }
 
             if (!isContentRootAvailable && !isJenkins) {     // Don't skip tests on Jenkins, except NotJenkins ones.
